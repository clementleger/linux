# SPDX-License-Identifier: GPL-2.0-only
# Helper to resolve issues with configs that have SPI enabled but I2C
# modular, meaning we can't build the codec driver in with I2C support.
# We use an ordered list of conditional defaults to pick the appropriate
# setting - SPI can't be modular so that case doesn't need to be covered.
config SND_SOC_I2C_AND_SPI
	tristate
	default m if I2C=m
	default y if I2C=y
	default y if SPI_MASTER=y

menu "CODEC drivers"

config SND_SOC_ALL_CODECS
	tristate "Build all ASoC CODEC drivers"
	depends on COMPILE_TEST
	imply SND_SOC_88PM860X
	imply SND_SOC_L3
	imply SND_SOC_AB8500_CODEC
	imply SND_SOC_AC97_CODEC
	imply SND_SOC_AD1836
	imply SND_SOC_AD193X_SPI
	imply SND_SOC_AD193X_I2C
	imply SND_SOC_AD1980
	imply SND_SOC_AD73311
	imply SND_SOC_ADAU1372_I2C
	imply SND_SOC_ADAU1372_SPI
	imply SND_SOC_ADAU1373
	imply SND_SOC_ADAU1761_I2C
	imply SND_SOC_ADAU1761_SPI
	imply SND_SOC_ADAU1781_I2C
	imply SND_SOC_ADAU1781_SPI
	imply SND_SOC_ADAV801
	imply SND_SOC_ADAV803
	imply SND_SOC_ADAU1977_SPI
	imply SND_SOC_ADAU1977_I2C
	imply SND_SOC_ADAU1701
	imply SND_SOC_ADAU7002
	imply SND_SOC_ADAU7118_I2C
	imply SND_SOC_ADAU7118_HW
	imply SND_SOC_ADS117X
	imply SND_SOC_AK4104
	imply SND_SOC_AK4118
	imply SND_SOC_AK4458
	imply SND_SOC_AK4535
	imply SND_SOC_AK4554
	imply SND_SOC_AK4613
	imply SND_SOC_AK4641
	imply SND_SOC_AK4642
	imply SND_SOC_AK4671
	imply SND_SOC_AK5386
	imply SND_SOC_AK5558
	imply SND_SOC_ALC5623
	imply SND_SOC_ALC5632
	imply SND_SOC_BT_SCO
	imply SND_SOC_BD28623
	imply SND_SOC_CQ0093VC
	imply SND_SOC_CROS_EC_CODEC
	imply SND_SOC_CS35L32
	imply SND_SOC_CS35L33
	imply SND_SOC_CS35L34
	imply SND_SOC_CS35L35
	imply SND_SOC_CS35L36
	imply SND_SOC_CS35L41_SPI
	imply SND_SOC_CS35L41_I2C
	imply SND_SOC_CS42L42
	imply SND_SOC_CS42L51_I2C
	imply SND_SOC_CS42L52
	imply SND_SOC_CS42L56
	imply SND_SOC_CS42L73
	imply SND_SOC_CS4234
	imply SND_SOC_CS4265
	imply SND_SOC_CS4270
	imply SND_SOC_CS4271_I2C
	imply SND_SOC_CS4271_SPI
	imply SND_SOC_CS42XX8_I2C
	imply SND_SOC_CS43130
	imply SND_SOC_CS4341
	imply SND_SOC_CS4349
	imply SND_SOC_CS47L15
	imply SND_SOC_CS47L24
	imply SND_SOC_CS47L35
	imply SND_SOC_CS47L85
	imply SND_SOC_CS47L90
	imply SND_SOC_CS47L92
	imply SND_SOC_CS53L30
	imply SND_SOC_CX20442
	imply SND_SOC_CX2072X
	imply SND_SOC_DA7210
	imply SND_SOC_DA7213
	imply SND_SOC_DA7218
	imply SND_SOC_DA7219
	imply SND_SOC_DA732X
	imply SND_SOC_DA9055
	imply SND_SOC_DMIC
	imply SND_SOC_ES8316
	imply SND_SOC_ES8328_SPI
	imply SND_SOC_ES8328_I2C
	imply SND_SOC_ES7134
	imply SND_SOC_ES7241
	imply SND_SOC_GTM601
	imply SND_SOC_HDAC_HDMI
	imply SND_SOC_HDAC_HDA
	imply SND_SOC_ICS43432
	imply SND_SOC_INNO_RK3036
	imply SND_SOC_ISABELLE
	imply SND_SOC_JZ4740_CODEC
	imply SND_SOC_JZ4725B_CODEC
	imply SND_SOC_JZ4760_CODEC
	imply SND_SOC_JZ4770_CODEC
	imply SND_SOC_LM4857
	imply SND_SOC_LM49453
	imply SND_SOC_LOCHNAGAR_SC
	imply SND_SOC_MAX98088
	imply SND_SOC_MAX98090
	imply SND_SOC_MAX98095
	imply SND_SOC_MAX98357A
	imply SND_SOC_MAX98371
	imply SND_SOC_MAX98504
	imply SND_SOC_MAX98520
	imply SND_SOC_MAX9867
	imply SND_SOC_MAX98925
	imply SND_SOC_MAX98926
	imply SND_SOC_MAX98927
	imply SND_SOC_MAX98373_I2C
	imply SND_SOC_MAX98373_SDW
	imply SND_SOC_MAX98390
	imply SND_SOC_MAX9850
	imply SND_SOC_MAX9860
	imply SND_SOC_MAX9759
	imply SND_SOC_MAX9768
	imply SND_SOC_MAX9877
	imply SND_SOC_MC13783
	imply SND_SOC_ML26124
	imply SND_SOC_MT6351
	imply SND_SOC_MT6358
	imply SND_SOC_MT6359
	imply SND_SOC_MT6660
	imply SND_SOC_NAU8315
	imply SND_SOC_NAU8540
	imply SND_SOC_NAU8810
	imply SND_SOC_NAU8821
	imply SND_SOC_NAU8822
	imply SND_SOC_NAU8824
	imply SND_SOC_NAU8825
	imply SND_SOC_HDMI_CODEC
	imply SND_SOC_PCM1681
	imply SND_SOC_PCM1789_I2C
	imply SND_SOC_PCM179X_I2C
	imply SND_SOC_PCM179X_SPI
	imply SND_SOC_PCM186X_I2C
	imply SND_SOC_PCM186X_SPI
	imply SND_SOC_PCM3008
	imply SND_SOC_PCM3060_I2C
	imply SND_SOC_PCM3060_SPI
	imply SND_SOC_PCM3168A_I2C
	imply SND_SOC_PCM3168A_SPI
	imply SND_SOC_PCM5102A
	imply SND_SOC_PCM512x_I2C
	imply SND_SOC_PCM512x_SPI
	imply SND_SOC_RK3328
	imply SND_SOC_RK817
	imply SND_SOC_RT274
	imply SND_SOC_RT286
	imply SND_SOC_RT298
	imply SND_SOC_RT1011
	imply SND_SOC_RT1015
	imply SND_SOC_RT1015P
	imply SND_SOC_RT1019
	imply SND_SOC_RT1305
	imply SND_SOC_RT1308
	imply SND_SOC_RT5514
	imply SND_SOC_RT5616
	imply SND_SOC_RT5631
	imply SND_SOC_RT5640
	imply SND_SOC_RT5645
	imply SND_SOC_RT5651
	imply SND_SOC_RT5659
	imply SND_SOC_RT5660
	imply SND_SOC_RT5663
	imply SND_SOC_RT5665
	imply SND_SOC_RT5668
	imply SND_SOC_RT5670
	imply SND_SOC_RT5677
	imply SND_SOC_RT5682_I2C
	imply SND_SOC_RT5682_SDW
	imply SND_SOC_RT5682S
	imply SND_SOC_RT700_SDW
	imply SND_SOC_RT711_SDW
	imply SND_SOC_RT711_SDCA_SDW
	imply SND_SOC_RT715_SDW
	imply SND_SOC_RT715_SDCA_SDW
	imply SND_SOC_RT1308_SDW
	imply SND_SOC_RT1316_SDW
<<<<<<< HEAD
=======
	imply SND_SOC_RT9120
>>>>>>> df0cc57e
	imply SND_SOC_SDW_MOCKUP
	imply SND_SOC_SGTL5000
	imply SND_SOC_SI476X
	imply SND_SOC_SIMPLE_AMPLIFIER
	imply SND_SOC_SIMPLE_MUX
	imply SND_SOC_SPDIF
	imply SND_SOC_SSM2305
	imply SND_SOC_SSM2518
	imply SND_SOC_SSM2602_SPI
	imply SND_SOC_SSM2602_I2C
	imply SND_SOC_SSM4567
	imply SND_SOC_STA32X
	imply SND_SOC_STA350
	imply SND_SOC_STA529
	imply SND_SOC_STAC9766
	imply SND_SOC_STI_SAS
	imply SND_SOC_TAS2552
	imply SND_SOC_TAS2562
	imply SND_SOC_TAS2764
	imply SND_SOC_TAS2770
	imply SND_SOC_TAS5086
	imply SND_SOC_TAS571X
	imply SND_SOC_TAS5720
	imply SND_SOC_TAS6424
	imply SND_SOC_TDA7419
	imply SND_SOC_TFA9879
	imply SND_SOC_TFA989X
	imply SND_SOC_TLV320ADCX140
	imply SND_SOC_TLV320AIC23_I2C
	imply SND_SOC_TLV320AIC23_SPI
	imply SND_SOC_TLV320AIC26
	imply SND_SOC_TLV320AIC31XX
	imply SND_SOC_TLV320AIC32X4_I2C
	imply SND_SOC_TLV320AIC32X4_SPI
	imply SND_SOC_TLV320AIC3X_I2C
	imply SND_SOC_TLV320AIC3X_SPI
	imply SND_SOC_TPA6130A2
	imply SND_SOC_TLV320DAC33
	imply SND_SOC_TSCS42XX
	imply SND_SOC_TSCS454
	imply SND_SOC_TS3A227E
	imply SND_SOC_TWL4030
	imply SND_SOC_TWL6040
	imply SND_SOC_UDA1334
	imply SND_SOC_UDA134X
	imply SND_SOC_UDA1380
	imply SND_SOC_WCD9335
	imply SND_SOC_WCD934X
	imply SND_SOC_WCD937X
	imply SND_SOC_WCD938X
	imply SND_SOC_LPASS_RX_MACRO
	imply SND_SOC_LPASS_TX_MACRO
	imply SND_SOC_WL1273
	imply SND_SOC_WM0010
	imply SND_SOC_WM1250_EV1
	imply SND_SOC_WM2000
	imply SND_SOC_WM2200
	imply SND_SOC_WM5100
	imply SND_SOC_WM5102
	imply SND_SOC_WM5110
	imply SND_SOC_WM8350
	imply SND_SOC_WM8400
	imply SND_SOC_WM8510
	imply SND_SOC_WM8523
	imply SND_SOC_WM8524
	imply SND_SOC_WM8580
	imply SND_SOC_WM8711
	imply SND_SOC_WM8727
	imply SND_SOC_WM8728
	imply SND_SOC_WM8731
	imply SND_SOC_WM8737
	imply SND_SOC_WM8741
	imply SND_SOC_WM8750
	imply SND_SOC_WM8753
	imply SND_SOC_WM8770
	imply SND_SOC_WM8776
	imply SND_SOC_WM8782
	imply SND_SOC_WM8804_I2C
	imply SND_SOC_WM8804_SPI
	imply SND_SOC_WM8900
	imply SND_SOC_WM8903
	imply SND_SOC_WM8904
	imply SND_SOC_WM8940
	imply SND_SOC_WM8955
	imply SND_SOC_WM8960
	imply SND_SOC_WM8961
	imply SND_SOC_WM8962
	imply SND_SOC_WM8971
	imply SND_SOC_WM8974
	imply SND_SOC_WM8978
	imply SND_SOC_WM8983
	imply SND_SOC_WM8985
	imply SND_SOC_WM8988
	imply SND_SOC_WM8990
	imply SND_SOC_WM8991
	imply SND_SOC_WM8993
	imply SND_SOC_WM8994
	imply SND_SOC_WM8995
	imply SND_SOC_WM8996
	imply SND_SOC_WM8997
	imply SND_SOC_WM8998
	imply SND_SOC_WM9081
	imply SND_SOC_WM9090
	imply SND_SOC_WM9705
	imply SND_SOC_WM9712
	imply SND_SOC_WM9713
	imply SND_SOC_WSA881X
	imply SND_SOC_ZL38060
	help
	  Normally ASoC codec drivers are only built if a machine driver which
	  uses them is also built since they are only usable with a machine
	  driver.  Selecting this option will allow these drivers to be built
	  without an explicit machine driver for test and development purposes.

	  Support for the bus types used to access the codecs to be built must
	  be selected separately.

	  If unsure select "N".

config SND_SOC_88PM860X
	tristate
	depends on MFD_88PM860X

config SND_SOC_ARIZONA
	tristate
	default y if SND_SOC_CS47L24=y
	default y if SND_SOC_WM5102=y
	default y if SND_SOC_WM5110=y
	default y if SND_SOC_WM8997=y
	default y if SND_SOC_WM8998=y
	default m if SND_SOC_CS47L24=m
	default m if SND_SOC_WM5102=m
	default m if SND_SOC_WM5110=m
	default m if SND_SOC_WM8997=m
	default m if SND_SOC_WM8998=m

config SND_SOC_WM_HUBS
	tristate
	default y if SND_SOC_WM8993=y || SND_SOC_WM8994=y
	default m if SND_SOC_WM8993=m || SND_SOC_WM8994=m

config SND_SOC_WM_ADSP
	tristate
	select CS_DSP
	select SND_SOC_COMPRESS
	default y if SND_SOC_MADERA=y
	default y if SND_SOC_CS47L24=y
	default y if SND_SOC_WM5102=y
	default y if SND_SOC_WM5110=y
	default y if SND_SOC_WM2200=y
	default m if SND_SOC_MADERA=m
	default m if SND_SOC_CS47L24=m
	default m if SND_SOC_WM5102=m
	default m if SND_SOC_WM5110=m
	default m if SND_SOC_WM2200=m

config SND_SOC_AB8500_CODEC
	tristate
	depends on ABX500_CORE

config SND_SOC_AC97_CODEC
	tristate "Build generic ASoC AC97 CODEC driver"
	select SND_AC97_CODEC
	select SND_SOC_AC97_BUS

config SND_SOC_AD1836
	tristate
	depends on SPI_MASTER

config SND_SOC_AD193X
	tristate

config SND_SOC_AD193X_SPI
	tristate
	depends on SPI_MASTER
	select SND_SOC_AD193X

config SND_SOC_AD193X_I2C
	tristate
	depends on I2C
	select SND_SOC_AD193X

config SND_SOC_AD1980
	tristate
	depends on SND_SOC_AC97_BUS
	select REGMAP_AC97

config SND_SOC_AD73311
	tristate

config SND_SOC_ADAU_UTILS
	tristate

config SND_SOC_ADAU1372
	tristate
	select SND_SOC_ADAU_UTILS

config SND_SOC_ADAU1372_I2C
	tristate "Analog Devices ADAU1372 CODEC (I2C)"
	depends on I2C
	select SND_SOC_ADAU1372
	select REGMAP_I2C

config SND_SOC_ADAU1372_SPI
	tristate "Analog Devices ADAU1372 CODEC (SPI)"
	depends on SPI
	select SND_SOC_ADAU1372
	select REGMAP_SPI

config SND_SOC_ADAU1373
	tristate
	depends on I2C
	select SND_SOC_ADAU_UTILS

config SND_SOC_ADAU1701
	tristate "Analog Devices ADAU1701 CODEC"
	depends on I2C
	select SND_SOC_SIGMADSP_I2C

config SND_SOC_ADAU17X1
	tristate
	select SND_SOC_SIGMADSP_REGMAP
	select SND_SOC_ADAU_UTILS

config SND_SOC_ADAU1761
	tristate
	select SND_SOC_ADAU17X1

config SND_SOC_ADAU1761_I2C
	tristate "Analog Devices AU1761 CODEC - I2C"
	depends on I2C
	select SND_SOC_ADAU1761
	select REGMAP_I2C

config SND_SOC_ADAU1761_SPI
	tristate "Analog Devices AU1761 CODEC - SPI"
	depends on SPI
	select SND_SOC_ADAU1761
	select REGMAP_SPI

config SND_SOC_ADAU1781
	select SND_SOC_ADAU17X1
	tristate

config SND_SOC_ADAU1781_I2C
	tristate
	depends on I2C
	select SND_SOC_ADAU1781
	select REGMAP_I2C

config SND_SOC_ADAU1781_SPI
	tristate
	depends on SPI_MASTER
	select SND_SOC_ADAU1781
	select REGMAP_SPI

config SND_SOC_ADAU1977
	tristate

config SND_SOC_ADAU1977_SPI
	tristate
	depends on SPI_MASTER
	select SND_SOC_ADAU1977
	select REGMAP_SPI

config SND_SOC_ADAU1977_I2C
	tristate
	depends on I2C
	select SND_SOC_ADAU1977
	select REGMAP_I2C

config SND_SOC_ADAU7002
	tristate "Analog Devices ADAU7002 Stereo PDM-to-I2S/TDM Converter"

config SND_SOC_ADAU7118
	tristate

config SND_SOC_ADAU7118_HW
	tristate "Analog Devices ADAU7118 8 Channel PDM-to-I2S/TDM Converter - HW Mode"
	select SND_SOC_ADAU7118
	help
	  Enable support for the Analog Devices ADAU7118 8 Channel PDM-to-I2S/TDM
	  Converter. In this mode, the device works in standalone mode which
	  means that there is no bus to communicate with it. Stereo mode is not
	  supported in this mode.

	  To compile this driver as a module, choose M here: the module
	  will be called snd-soc-adau7118-hw.

config SND_SOC_ADAU7118_I2C
	tristate "Analog Devices ADAU7118 8 Channel PDM-to-I2S/TDM Converter - I2C"
	depends on I2C
	select SND_SOC_ADAU7118
	select REGMAP_I2C
	help
	  Enable support for the Analog Devices ADAU7118 8 Channel PDM-to-I2S/TDM
	  Converter over I2C. This gives full support over the device.

	  To compile this driver as a module, choose M here: the module
	  will be called snd-soc-adau7118-i2c.

config SND_SOC_ADAV80X
	tristate

config SND_SOC_ADAV801
	tristate
	depends on SPI_MASTER
	select SND_SOC_ADAV80X

config SND_SOC_ADAV803
	tristate
	depends on I2C
	select SND_SOC_ADAV80X

config SND_SOC_ADS117X
	tristate

config SND_SOC_AK4104
	tristate "AKM AK4104 CODEC"
	depends on SPI_MASTER

config SND_SOC_AK4118
	tristate "AKM AK4118 CODEC"
	depends on I2C
	select REGMAP_I2C

config SND_SOC_AK4458
	tristate "AKM AK4458 CODEC"
	depends on I2C
	select REGMAP_I2C

config SND_SOC_AK4535
	tristate
	depends on I2C

config SND_SOC_AK4554
	tristate "AKM AK4554 CODEC"

config SND_SOC_AK4613
	tristate "AKM AK4613 CODEC"
	depends on I2C

config SND_SOC_AK4641
	tristate
	depends on I2C

config SND_SOC_AK4642
	tristate "AKM AK4642 CODEC"
	depends on I2C

config SND_SOC_AK4671
	tristate
	depends on I2C

config SND_SOC_AK5386
	tristate "AKM AK5638 CODEC"

config SND_SOC_AK5558
	tristate "AKM AK5558 CODEC"
	depends on I2C
	select REGMAP_I2C

config SND_SOC_ALC5623
	tristate "Realtek ALC5623 CODEC"
	depends on I2C

config SND_SOC_ALC5632
	tristate
	depends on I2C

config SND_SOC_BD28623
	tristate "ROHM BD28623 CODEC"
	help
	  Enable support for ROHM BD28623MUV Class D speaker amplifier.
	  This codec does not have any control buses such as I2C, it
	  detect format of I2S automatically.

config SND_SOC_BT_SCO
	tristate "Dummy BT SCO codec driver"

config SND_SOC_CPCAP
	tristate "Motorola CPCAP codec"
	depends on MFD_CPCAP

config SND_SOC_CQ0093VC
	tristate

config SND_SOC_CROS_EC_CODEC
	tristate "codec driver for ChromeOS EC"
	depends on CROS_EC
	select CRYPTO
	select CRYPTO_LIB_SHA256
	help
	  If you say yes here you will get support for the
	  ChromeOS Embedded Controller's Audio Codec.

config SND_SOC_CS35L32
	tristate "Cirrus Logic CS35L32 CODEC"
	depends on I2C

config SND_SOC_CS35L33
	tristate "Cirrus Logic CS35L33 CODEC"
	depends on I2C

config SND_SOC_CS35L34
	tristate "Cirrus Logic CS35L34 CODEC"
	depends on I2C

config SND_SOC_CS35L35
	tristate "Cirrus Logic CS35L35 CODEC"
	depends on I2C

config SND_SOC_CS35L36
	tristate "Cirrus Logic CS35L36 CODEC"
	depends on I2C

config SND_SOC_CS35L41_SPI
	tristate "Cirrus Logic CS35L41 CODEC (SPI)"
	depends on SPI_MASTER
	select REGMAP_SPI

config SND_SOC_CS35L41_I2C
	tristate "Cirrus Logic CS35L41 CODEC (I2C)"
	depends on I2C
	select REGMAP_I2C

config SND_SOC_CS42L42
	tristate "Cirrus Logic CS42L42 CODEC"
	depends on I2C

config SND_SOC_CS42L51
	tristate

config SND_SOC_CS42L51_I2C
	tristate "Cirrus Logic CS42L51 CODEC (I2C)"
	depends on I2C
	select SND_SOC_CS42L51

config SND_SOC_CS42L52
	tristate "Cirrus Logic CS42L52 CODEC"
	depends on I2C && INPUT

config SND_SOC_CS42L56
	tristate "Cirrus Logic CS42L56 CODEC"
	depends on I2C && INPUT

config SND_SOC_CS42L73
	tristate "Cirrus Logic CS42L73 CODEC"
	depends on I2C

config SND_SOC_CS4234
	tristate "Cirrus Logic CS4234 CODEC"
	depends on I2C
	select REGMAP_I2C

config SND_SOC_CS4265
	tristate "Cirrus Logic CS4265 CODEC"
	depends on I2C
	select REGMAP_I2C

# Cirrus Logic CS4270 Codec
config SND_SOC_CS4270
	tristate "Cirrus Logic CS4270 CODEC"
	depends on I2C

# Cirrus Logic CS4270 Codec VD = 3.3V Errata
# Select if you are affected by the errata where the part will not function
# if MCLK divide-by-1.5 is selected and VD is set to 3.3V.  The driver will
# not select any sample rates that require MCLK to be divided by 1.5.
config SND_SOC_CS4270_VD33_ERRATA
	bool
	depends on SND_SOC_CS4270

config SND_SOC_CS4271
	tristate

config SND_SOC_CS4271_I2C
	tristate "Cirrus Logic CS4271 CODEC (I2C)"
	depends on I2C
	select SND_SOC_CS4271
	select REGMAP_I2C

config SND_SOC_CS4271_SPI
	tristate "Cirrus Logic CS4271 CODEC (SPI)"
	depends on SPI_MASTER
	select SND_SOC_CS4271
	select REGMAP_SPI

config SND_SOC_CS42XX8
	tristate

config SND_SOC_CS42XX8_I2C
	tristate "Cirrus Logic CS42448/CS42888 CODEC (I2C)"
	depends on I2C
	select SND_SOC_CS42XX8
	select REGMAP_I2C

# Cirrus Logic CS43130 HiFi DAC
config SND_SOC_CS43130
	tristate "Cirrus Logic CS43130 CODEC"
	depends on I2C

config SND_SOC_CS4341
	tristate "Cirrus Logic CS4341 CODEC"
	depends on SND_SOC_I2C_AND_SPI
	select REGMAP_I2C if I2C
	select REGMAP_SPI if SPI_MASTER

# Cirrus Logic CS4349 HiFi DAC
config SND_SOC_CS4349
	tristate "Cirrus Logic CS4349 CODEC"
	depends on I2C

config SND_SOC_CS47L15
	tristate

config SND_SOC_CS47L24
	tristate
	depends on MFD_CS47L24 && MFD_ARIZONA

config SND_SOC_CS47L35
	tristate

config SND_SOC_CS47L85
	tristate

config SND_SOC_CS47L90
	tristate

config SND_SOC_CS47L92
	tristate

# Cirrus Logic Quad-Channel ADC
config SND_SOC_CS53L30
	tristate "Cirrus Logic CS53L30 CODEC"
	depends on I2C

config SND_SOC_CX20442
	tristate
	depends on TTY

config SND_SOC_CX2072X
	tristate "Conexant CX2072X CODEC"
	depends on I2C
	help
	  Enable support for Conexant CX20721 and CX20723 codec chips.

config SND_SOC_JZ4740_CODEC
	depends on MACH_INGENIC || COMPILE_TEST
	depends on OF
	select REGMAP_MMIO
	tristate "Ingenic JZ4740 internal CODEC"
	help
	  Enable support for the internal CODEC found in the JZ4740 SoC
	  from Ingenic.

	  This driver can also be built as a module. If so, the module
	  will be called snd-soc-jz4740-codec.

config SND_SOC_JZ4725B_CODEC
	depends on MACH_INGENIC || COMPILE_TEST
	depends on OF
	select REGMAP
	tristate "Ingenic JZ4725B internal CODEC"
	help
	  Enable support for the internal CODEC found in the JZ4725B SoC
	  from Ingenic.

	  This driver can also be built as a module. If so, the module
	  will be called snd-soc-jz4725b-codec.

config SND_SOC_JZ4760_CODEC
        depends on MACH_INGENIC || COMPILE_TEST
        depends on OF
        select REGMAP
        tristate "Ingenic JZ4760 internal CODEC"
        help
          Enable support for the internal CODEC found in the JZ4760 SoC
          from Ingenic.

          This driver can also be built as a module. If so, the module
          will be called snd-soc-jz4760-codec.

config SND_SOC_JZ4770_CODEC
	depends on MACH_INGENIC || COMPILE_TEST
	depends on OF
	select REGMAP
	tristate "Ingenic JZ4770 internal CODEC"
	help
	  Enable support for the internal CODEC found in the JZ4770 SoC
	  from Ingenic.

	  This driver can also be built as a module. If so, the module
	  will be called snd-soc-jz4770-codec.

config SND_SOC_L3
	tristate

config SND_SOC_DA7210
	tristate
	depends on SND_SOC_I2C_AND_SPI

config SND_SOC_DA7213
	tristate "Dialog DA7213 CODEC"
	depends on I2C

config SND_SOC_DA7218
	tristate
	depends on I2C

config SND_SOC_DA7219
	tristate
	depends on I2C

config SND_SOC_DA732X
	tristate
	depends on I2C

config SND_SOC_DA9055
	tristate
	depends on I2C

config SND_SOC_DMIC
	tristate "Generic Digital Microphone CODEC"
	depends on GPIOLIB
	help
	  Enable support for the Generic Digital Microphone CODEC.
	  Select this if your sound card has DMICs.

config SND_SOC_HDMI_CODEC
	tristate
	select SND_PCM_ELD
	select SND_PCM_IEC958
	select HDMI

config SND_SOC_ES7134
	tristate "Everest Semi ES7134 CODEC"

config SND_SOC_ES7241
	tristate "Everest Semi ES7241 CODEC"

config SND_SOC_ES8316
	tristate "Everest Semi ES8316 CODEC"
	depends on I2C

config SND_SOC_ES8328
	tristate

config SND_SOC_ES8328_I2C
	tristate "Everest Semi ES8328 CODEC (I2C)"
	depends on I2C
	select SND_SOC_ES8328

config SND_SOC_ES8328_SPI
	tristate "Everest Semi ES8328 CODEC (SPI)"
	depends on SPI_MASTER
	select SND_SOC_ES8328

config SND_SOC_GTM601
	tristate 'GTM601 UMTS modem audio codec'

config SND_SOC_HDAC_HDMI
	tristate
	select SND_HDA_EXT_CORE
	select SND_PCM_ELD
	select HDMI

config SND_SOC_HDAC_HDA
	tristate
	select SND_HDA

config SND_SOC_ICS43432
	tristate "ICS43423 and compatible i2s microphones"

config SND_SOC_INNO_RK3036
	tristate "Inno codec driver for RK3036 SoC"
	select REGMAP_MMIO

config SND_SOC_ISABELLE
	tristate
	depends on I2C

config SND_SOC_LM49453
	tristate
	depends on I2C

config SND_SOC_LOCHNAGAR_SC
	tristate "Lochnagar Sound Card"
	depends on MFD_LOCHNAGAR
	help
	  This driver support the sound card functionality of the Cirrus
	  Logic Lochnagar audio development board.

config SND_SOC_MADERA
	tristate
	default y if SND_SOC_CS47L15=y
	default y if SND_SOC_CS47L35=y
	default y if SND_SOC_CS47L85=y
	default y if SND_SOC_CS47L90=y
	default y if SND_SOC_CS47L92=y
	default m if SND_SOC_CS47L15=m
	default m if SND_SOC_CS47L35=m
	default m if SND_SOC_CS47L85=m
	default m if SND_SOC_CS47L90=m
	default m if SND_SOC_CS47L92=m

config SND_SOC_MAX98088
	tristate "Maxim MAX98088/9 Low-Power, Stereo Audio Codec"
	depends on I2C

config SND_SOC_MAX98090
	tristate
	depends on I2C

config SND_SOC_MAX98095
	tristate
	depends on I2C

config SND_SOC_MAX98357A
	tristate "Maxim MAX98357A CODEC"
	depends on GPIOLIB

config SND_SOC_MAX98371
	tristate
	depends on I2C

config SND_SOC_MAX98504
	tristate "Maxim MAX98504 speaker amplifier"
	depends on I2C

config SND_SOC_MAX9867
	tristate "Maxim MAX9867 CODEC"
	depends on I2C

config SND_SOC_MAX98925
	tristate
	depends on I2C

config SND_SOC_MAX98926
	tristate
	depends on I2C

config SND_SOC_MAX98927
	tristate "Maxim Integrated MAX98927 Speaker Amplifier"
	depends on I2C

config SND_SOC_MAX98520
	tristate "Maxim Integrated MAX98520 Speaker Amplifier"
	depends on I2C
	help
	  Enable support for Maxim Integrated MAX98520 audio
	  amplifier, which implements a tripler charge pump
	  based boost converter and supports sample rates of
	  8KHz to 192KHz.

	  To compile this driver as a module, choose M here.

config SND_SOC_MAX98373
	tristate

config SND_SOC_MAX98373_I2C
	tristate "Maxim Integrated MAX98373 Speaker Amplifier"
	depends on I2C
	select SND_SOC_MAX98373

config SND_SOC_MAX98373_SDW
	tristate "Maxim Integrated MAX98373 Speaker Amplifier - SDW"
	depends on SOUNDWIRE
	select SND_SOC_MAX98373
	select REGMAP_SOUNDWIRE
	help
	  Enable support for Maxim Integrated MAX98373 Soundwire
	  amplifier. MAX98373 supports either the MIPI SoundWire
	  compatible interface for audio and control data, or
	  the PCM interface for audio data and a standard I2C
	  interface for control data. Select this if MAX98373 is
	  connected via soundwire.

config SND_SOC_MAX98390
	tristate "Maxim Integrated MAX98390 Speaker Amplifier"
	depends on I2C

config SND_SOC_MAX9850
	tristate
	depends on I2C

config SND_SOC_MAX9860
	tristate "Maxim MAX9860 Mono Audio Voice Codec"
	depends on I2C
	select REGMAP_I2C

config SND_SOC_MSM8916_WCD_ANALOG
	tristate "Qualcomm MSM8916 WCD Analog Codec"
	depends on SPMI || COMPILE_TEST

config SND_SOC_MSM8916_WCD_DIGITAL
	tristate "Qualcomm MSM8916 WCD DIGITAL Codec"
	select REGMAP_MMIO

config SND_SOC_PCM1681
	tristate "Texas Instruments PCM1681 CODEC"
	depends on I2C

config SND_SOC_PCM1789
	tristate

config SND_SOC_PCM1789_I2C
	tristate "Texas Instruments PCM1789 CODEC (I2C)"
	depends on I2C
	select SND_SOC_PCM1789
	help
	  Enable support for Texas Instruments PCM1789 CODEC.
	  Select this if your PCM1789 is connected via an I2C bus.

config SND_SOC_PCM179X
	tristate

config SND_SOC_PCM179X_I2C
	tristate "Texas Instruments PCM179X CODEC (I2C)"
	depends on I2C
	select SND_SOC_PCM179X
	help
	  Enable support for Texas Instruments PCM179x CODEC.
	  Select this if your PCM179x is connected via an I2C bus.

config SND_SOC_PCM179X_SPI
	tristate "Texas Instruments PCM179X CODEC (SPI)"
	depends on SPI_MASTER
	select SND_SOC_PCM179X
	help
	  Enable support for Texas Instruments PCM179x CODEC.
	  Select this if your PCM179x is connected via an SPI bus.

config SND_SOC_PCM186X
	tristate

config SND_SOC_PCM186X_I2C
	tristate "Texas Instruments PCM186x CODECs - I2C"
	depends on I2C
	select SND_SOC_PCM186X
	select REGMAP_I2C

config SND_SOC_PCM186X_SPI
	tristate "Texas Instruments PCM186x CODECs - SPI"
	depends on SPI_MASTER
	select SND_SOC_PCM186X
	select REGMAP_SPI

config SND_SOC_PCM3008
	tristate

config SND_SOC_PCM3060
	tristate

config SND_SOC_PCM3060_I2C
	tristate "Texas Instruments PCM3060 CODEC - I2C"
	depends on I2C
	select SND_SOC_PCM3060
	select REGMAP_I2C

config SND_SOC_PCM3060_SPI
	tristate "Texas Instruments PCM3060 CODEC - SPI"
	depends on SPI_MASTER
	select SND_SOC_PCM3060
	select REGMAP_SPI

config SND_SOC_PCM3168A
	tristate

config SND_SOC_PCM3168A_I2C
	tristate "Texas Instruments PCM3168A CODEC - I2C"
	depends on I2C
	select SND_SOC_PCM3168A
	select REGMAP_I2C

config SND_SOC_PCM3168A_SPI
	tristate "Texas Instruments PCM3168A CODEC - SPI"
	depends on SPI_MASTER
	select SND_SOC_PCM3168A
	select REGMAP_SPI

config SND_SOC_PCM5102A
	tristate "Texas Instruments PCM5102A CODEC"

config SND_SOC_PCM512x
	tristate

config SND_SOC_PCM512x_I2C
	tristate "Texas Instruments PCM512x CODECs - I2C"
	depends on I2C
	select SND_SOC_PCM512x
	select REGMAP_I2C

config SND_SOC_PCM512x_SPI
	tristate "Texas Instruments PCM512x CODECs - SPI"
	depends on SPI_MASTER
	select SND_SOC_PCM512x
	select REGMAP_SPI

config SND_SOC_RK3328
	tristate "Rockchip RK3328 audio CODEC"
	select REGMAP_MMIO

config SND_SOC_RK817
	tristate "Rockchip RK817 audio CODEC"
	depends on MFD_RK808
	select REGMAP_I2C

config SND_SOC_RL6231
	tristate
	default y if SND_SOC_RT5514=y
	default y if SND_SOC_RT5616=y
	default y if SND_SOC_RT5640=y
	default y if SND_SOC_RT5645=y
	default y if SND_SOC_RT5651=y
	default y if SND_SOC_RT5659=y
	default y if SND_SOC_RT5660=y
	default y if SND_SOC_RT5663=y
	default y if SND_SOC_RT5665=y
	default y if SND_SOC_RT5668=y
	default y if SND_SOC_RT5670=y
	default y if SND_SOC_RT5677=y
	default y if SND_SOC_RT5682=y
	default y if SND_SOC_RT1011=y
	default y if SND_SOC_RT1015=y
	default y if SND_SOC_RT1015P=y
	default y if SND_SOC_RT1019=y
	default y if SND_SOC_RT1305=y
	default y if SND_SOC_RT1308=y
	default m if SND_SOC_RT5514=m
	default m if SND_SOC_RT5616=m
	default m if SND_SOC_RT5640=m
	default m if SND_SOC_RT5645=m
	default m if SND_SOC_RT5651=m
	default m if SND_SOC_RT5659=m
	default m if SND_SOC_RT5660=m
	default m if SND_SOC_RT5663=m
	default m if SND_SOC_RT5665=m
	default m if SND_SOC_RT5668=m
	default m if SND_SOC_RT5670=m
	default m if SND_SOC_RT5677=m
	default m if SND_SOC_RT5682=m
	default m if SND_SOC_RT1011=m
	default m if SND_SOC_RT1015=m
	default m if SND_SOC_RT1015P=m
	default m if SND_SOC_RT1019=m
	default m if SND_SOC_RT1305=m
	default m if SND_SOC_RT1308=m

config SND_SOC_RL6347A
	tristate
	default y if SND_SOC_RT274=y
	default y if SND_SOC_RT286=y
	default y if SND_SOC_RT298=y
	default m if SND_SOC_RT274=m
	default m if SND_SOC_RT286=m
	default m if SND_SOC_RT298=m

config SND_SOC_RT274
	tristate
	depends on I2C

config SND_SOC_RT286
	tristate
	depends on I2C

config SND_SOC_RT298
	tristate
	depends on I2C

config SND_SOC_RT1011
	tristate
	depends on I2C

config SND_SOC_RT1015
	tristate
	depends on I2C

config SND_SOC_RT1015P
	tristate
	depends on GPIOLIB

config SND_SOC_RT1019
	tristate
	depends on I2C

config SND_SOC_RT1305
	tristate
	depends on I2C

config SND_SOC_RT1308
	tristate
	depends on I2C

config SND_SOC_RT1308_SDW
	tristate "Realtek RT1308 Codec - SDW"
	depends on I2C && SOUNDWIRE
	select REGMAP_SOUNDWIRE

config SND_SOC_RT1316_SDW
	tristate "Realtek RT1316 Codec - SDW"
	depends on SOUNDWIRE
	select REGMAP_SOUNDWIRE

config SND_SOC_RT5514
	tristate
	depends on I2C

config SND_SOC_RT5514_SPI
	tristate
	depends on SPI_MASTER

config SND_SOC_RT5514_SPI_BUILTIN
	bool # force RT5514_SPI to be built-in to avoid link errors
	default SND_SOC_RT5514=y && SND_SOC_RT5514_SPI=m

config SND_SOC_RT5616
	tristate "Realtek RT5616 CODEC"
	depends on I2C

config SND_SOC_RT5631
	tristate "Realtek ALC5631/RT5631 CODEC"
	depends on I2C

config SND_SOC_RT5640
	tristate "Realtek RT5640/RT5639 Codec"
	depends on I2C

config SND_SOC_RT5645
	tristate
	depends on I2C

config SND_SOC_RT5651
	tristate
	depends on I2C

config SND_SOC_RT5659
	tristate "Realtek RT5658/RT5659 Codec"
	depends on I2C

config SND_SOC_RT5660
	tristate
	depends on I2C

config SND_SOC_RT5663
	tristate
	depends on I2C

config SND_SOC_RT5665
	tristate
	depends on I2C

config SND_SOC_RT5668
	tristate
	depends on I2C

config SND_SOC_RT5670
	tristate
	depends on I2C

config SND_SOC_RT5677
	tristate
	depends on I2C
	select REGMAP_I2C
	select REGMAP_IRQ

config SND_SOC_RT5677_SPI
	tristate
	default SND_SOC_RT5677 && SPI

config SND_SOC_RT5682
	tristate

config SND_SOC_RT5682_I2C
	tristate
	depends on I2C
	select SND_SOC_RT5682

config SND_SOC_RT5682_SDW
	tristate "Realtek RT5682 Codec - SDW"
	depends on SOUNDWIRE
	select SND_SOC_RT5682
	select REGMAP_SOUNDWIRE

config SND_SOC_RT5682S
	tristate
	depends on I2C

config SND_SOC_RT700
	tristate

config SND_SOC_RT700_SDW
	tristate "Realtek RT700 Codec - SDW"
	depends on SOUNDWIRE
	select SND_SOC_RT700
	select REGMAP_SOUNDWIRE

config SND_SOC_RT711
	tristate

config SND_SOC_RT711_SDW
	tristate "Realtek RT711 Codec - SDW"
	depends on SOUNDWIRE
	select SND_SOC_RT711
	select REGMAP_SOUNDWIRE

config SND_SOC_RT711_SDCA_SDW
	tristate "Realtek RT711 SDCA Codec - SDW"
	depends on SOUNDWIRE
	select REGMAP_SOUNDWIRE
	select REGMAP_SOUNDWIRE_MBQ

config SND_SOC_RT715
	tristate

config SND_SOC_RT715_SDW
	tristate "Realtek RT715 Codec - SDW"
	depends on SOUNDWIRE
	select SND_SOC_RT715
	select REGMAP_SOUNDWIRE

config SND_SOC_RT715_SDCA_SDW
	tristate "Realtek RT715 SDCA Codec - SDW"
	depends on SOUNDWIRE
	select REGMAP_SOUNDWIRE
	select REGMAP_SOUNDWIRE_MBQ

<<<<<<< HEAD
=======
config SND_SOC_RT9120
	tristate "Richtek RT9120 Stereo Class-D Amplifier"
	depends on I2C
	select REGMAP_I2C
	select GPIOLIB
	help
	  Enable support for Richtek RT9120 20W, stereo, inductor-less,
	  high-efficiency Class-D audio amplifier.

>>>>>>> df0cc57e
config SND_SOC_SDW_MOCKUP
	tristate "SoundWire mockup codec"
	depends on EXPERT
	depends on SOUNDWIRE
	help
	  This option enables a SoundWire mockup codec that does not drive the
	  bus, take part in the command/command protocol or generate data on a
	  Source port.
	  This option is only intended to be used for tests on a device
	  with a connector, in combination with a bus analyzer, or to test new
	  topologies that differ from the actual hardware layout.
	  This mockup device could be totally virtual but could also be a
	  real physical one with one key restriction: it is not allowed by the
	  SoundWire specification to be configured via a sideband mechanism and
	  generate audio data for capture. However, nothing prevents such a
	  peripheral device from snooping the bus.

#Freescale sgtl5000 codec
config SND_SOC_SGTL5000
	tristate "Freescale SGTL5000 CODEC"
	depends on I2C

config SND_SOC_SI476X
	tristate

config SND_SOC_SIGMADSP
	tristate
	select CRC32

config SND_SOC_SIGMADSP_I2C
	tristate
	select SND_SOC_SIGMADSP

config SND_SOC_SIGMADSP_REGMAP
	tristate
	select SND_SOC_SIGMADSP

config SND_SOC_SIMPLE_AMPLIFIER
	tristate "Simple Audio Amplifier"
	select GPIOLIB

config SND_SOC_SIMPLE_MUX
	tristate "Simple Audio Mux"
	select GPIOLIB

config SND_SOC_SPDIF
	tristate "S/PDIF CODEC"

config SND_SOC_SSM2305
	tristate "Analog Devices SSM2305 Class-D Amplifier"
	help
	  Enable support for Analog Devices SSM2305 filterless
	  high-efficiency mono Class-D audio power amplifiers.

config SND_SOC_SSM2518
	tristate "Analog Devices SSM2518 Class-D Amplifier"
	depends on I2C

config SND_SOC_SSM2602
	tristate

config SND_SOC_SSM2602_SPI
	tristate "Analog Devices SSM2602 CODEC - SPI"
	depends on SPI_MASTER
	select SND_SOC_SSM2602
	select REGMAP_SPI

config SND_SOC_SSM2602_I2C
	tristate "Analog Devices SSM2602 CODEC - I2C"
	depends on I2C
	select SND_SOC_SSM2602
	select REGMAP_I2C

config SND_SOC_SSM4567
	tristate "Analog Devices ssm4567 amplifier driver support"
	depends on I2C

config SND_SOC_STA32X
	tristate "STA326, STA328 and STA329 speaker amplifier"
	depends on I2C
	select REGMAP_I2C

config SND_SOC_STA350
	tristate "STA350 speaker amplifier"
	depends on I2C

config SND_SOC_STA529
	tristate
	depends on I2C

config SND_SOC_STAC9766
	tristate
	depends on SND_SOC_AC97_BUS

config SND_SOC_STI_SAS
	tristate "codec Audio support for STI SAS codec"

config SND_SOC_TAS2552
	tristate "Texas Instruments TAS2552 Mono Audio amplifier"
	depends on I2C

config SND_SOC_TAS2562
	tristate "Texas Instruments TAS2562 Mono Audio amplifier"
	depends on I2C

config SND_SOC_TAS2764
	tristate "Texas Instruments TAS2764 Mono Audio amplifier"
	depends on I2C

config SND_SOC_TAS2770
	tristate "Texas Instruments TAS2770 speaker amplifier"
	depends on I2C

config SND_SOC_TAS5086
	tristate "Texas Instruments TAS5086 speaker amplifier"
	depends on I2C

config SND_SOC_TAS571X
	tristate "Texas Instruments TAS571x power amplifiers"
	depends on I2C
	help
	  Enable support for Texas Instruments TAS5707, TAS5711, TAS5717,
	  TAS5719 and TAS5721 power amplifiers

config SND_SOC_TAS5720
	tristate "Texas Instruments TAS5720 Mono Audio amplifier"
	depends on I2C
	help
	  Enable support for Texas Instruments TAS5720L/M high-efficiency mono
	  Class-D audio power amplifiers.

config SND_SOC_TAS6424
	tristate "Texas Instruments TAS6424 Quad-Channel Audio amplifier"
	depends on I2C
	help
	  Enable support for Texas Instruments TAS6424 high-efficiency
	  digital input quad-channel Class-D audio power amplifiers.

config SND_SOC_TDA7419
	tristate "ST TDA7419 audio processor"
	depends on I2C
	select REGMAP_I2C

config SND_SOC_TFA9879
	tristate "NXP Semiconductors TFA9879 amplifier"
	depends on I2C

config SND_SOC_TFA989X
	tristate "NXP/Goodix TFA989X (TFA1) amplifiers"
	depends on I2C
	select REGMAP_I2C
	help
	  Enable support for NXP (now Goodix) TFA989X (TFA1 family) speaker
	  amplifiers, e.g. TFA9895.
	  Note that the driver currently bypasses the built-in "CoolFlux DSP"
	  and does not support (hardware) volume control.

config SND_SOC_TLV320AIC23
	tristate

config SND_SOC_TLV320AIC23_I2C
	tristate "Texas Instruments TLV320AIC23 audio CODEC - I2C"
	depends on I2C
	select SND_SOC_TLV320AIC23

config SND_SOC_TLV320AIC23_SPI
	tristate "Texas Instruments TLV320AIC23 audio CODEC - SPI"
	depends on SPI_MASTER
	select SND_SOC_TLV320AIC23

config SND_SOC_TLV320AIC26
	tristate
	depends on SPI

config SND_SOC_TLV320AIC31XX
	tristate "Texas Instruments TLV320AIC31xx CODECs"
	depends on I2C
	select REGMAP_I2C

config SND_SOC_TLV320AIC32X4
	tristate
	depends on COMMON_CLK

config SND_SOC_TLV320AIC32X4_I2C
	tristate "Texas Instruments TLV320AIC32x4 audio CODECs - I2C"
	depends on I2C
	depends on COMMON_CLK
	select SND_SOC_TLV320AIC32X4

config SND_SOC_TLV320AIC32X4_SPI
	tristate "Texas Instruments TLV320AIC32x4 audio CODECs - SPI"
	depends on SPI_MASTER
	depends on COMMON_CLK
	select SND_SOC_TLV320AIC32X4

config SND_SOC_TLV320AIC3X
	tristate

config SND_SOC_TLV320AIC3X_I2C
	tristate "Texas Instruments TLV320AIC3x audio CODECs - I2C"
	depends on I2C
	select SND_SOC_TLV320AIC3X
	select REGMAP_I2C

config SND_SOC_TLV320AIC3X_SPI
	tristate "Texas Instruments TLV320AIC3x audio CODECs - SPI"
	depends on SPI_MASTER
	select SND_SOC_TLV320AIC3X
	select REGMAP_SPI

config SND_SOC_TLV320DAC33
	tristate
	depends on I2C

config SND_SOC_TLV320ADCX140
	tristate "Texas Instruments TLV320ADCX140 CODEC family"
	depends on I2C
	select REGMAP_I2C
	help
	  Add support for Texas Instruments tlv320adc3140, tlv320adc5140 and
	  tlv320adc6140 quad channel ADCs.

config SND_SOC_TS3A227E
	tristate "TI Headset/Mic detect and keypress chip"
	depends on I2C

config SND_SOC_TSCS42XX
	tristate "Tempo Semiconductor TSCS42xx CODEC"
	depends on I2C
	select REGMAP_I2C
	help
	  Add support for Tempo Semiconductor's TSCS42xx audio CODEC.

config SND_SOC_TSCS454
	tristate "Tempo Semiconductor TSCS454 CODEC"
	depends on I2C
	select REGMAP_I2C
	help
	  Add support for Tempo Semiconductor's TSCS454 audio CODEC.

config SND_SOC_TWL4030
	tristate
	depends on TWL4030_CORE
	select MFD_TWL4030_AUDIO

config SND_SOC_TWL6040
	tristate
	depends on TWL6040_CORE

config SND_SOC_UDA1334
	tristate "NXP UDA1334 DAC"
	depends on GPIOLIB
	help
	  The UDA1334 is an NXP audio codec, supports the I2S-bus data format
	  and has basic features such as de-emphasis (at 44.1 kHz sampling
	  rate) and mute.

config SND_SOC_UDA134X
	tristate

config SND_SOC_UDA1380
	tristate
	depends on I2C

config SND_SOC_WCD9335
	tristate "WCD9335 Codec"
	depends on SLIMBUS
	select REGMAP_SLIMBUS
	select REGMAP_IRQ
	help
	  The WCD9335 is a standalone Hi-Fi audio CODEC IC, supports
	  Qualcomm Technologies, Inc. (QTI) multimedia solutions,
	  including the MSM8996, MSM8976, and MSM8956 chipsets.

config SND_SOC_WCD_MBHC
	tristate

config SND_SOC_WCD934X
	tristate "WCD9340/WCD9341 Codec"
	depends on COMMON_CLK
	select SND_SOC_WCD_MBHC
	depends on MFD_WCD934X
	help
	  The WCD9340/9341 is a audio codec IC Integrated in
	  Qualcomm SoCs like SDM845.

config SND_SOC_WCD938X
	depends on SND_SOC_WCD938X_SDW
	tristate
	depends on SOUNDWIRE || !SOUNDWIRE

config SND_SOC_WCD938X_SDW
	tristate "WCD9380/WCD9385 Codec - SDW"
	select SND_SOC_WCD938X
	select SND_SOC_WCD_MBHC
	select REGMAP_IRQ
	depends on SOUNDWIRE
	select REGMAP_SOUNDWIRE
	help
	  The WCD9380/9385 is a audio codec IC Integrated in
	  Qualcomm SoCs like SM8250.

config SND_SOC_WL1273
	tristate

config SND_SOC_WM0010
	tristate
	depends on SPI_MASTER

config SND_SOC_WM1250_EV1
	tristate
	depends on I2C

config SND_SOC_WM2000
	tristate
	depends on I2C

config SND_SOC_WM2200
	tristate
	depends on I2C

config SND_SOC_WM5100
	tristate
	depends on I2C

config SND_SOC_WM5102
	tristate
	depends on MFD_WM5102 && MFD_ARIZONA

config SND_SOC_WM5110
	tristate
	depends on MFD_WM5110 && MFD_ARIZONA

config SND_SOC_WM8350
	tristate
	depends on MFD_WM8350

config SND_SOC_WM8400
	tristate
	# FIXME nothing selects SND_SOC_WM8400??
	depends on MFD_WM8400

config SND_SOC_WM8510
	tristate "Wolfson Microelectronics WM8510 CODEC"
	depends on SND_SOC_I2C_AND_SPI

config SND_SOC_WM8523
	tristate "Wolfson Microelectronics WM8523 DAC"
	depends on I2C

config SND_SOC_WM8524
	tristate "Wolfson Microelectronics WM8524 DAC"
	depends on GPIOLIB

config SND_SOC_WM8580
	tristate "Wolfson Microelectronics WM8580 and WM8581 CODECs"
	depends on I2C

config SND_SOC_WM8711
	tristate "Wolfson Microelectronics WM8711 CODEC"
	depends on SND_SOC_I2C_AND_SPI

config SND_SOC_WM8727
	tristate

config SND_SOC_WM8728
	tristate "Wolfson Microelectronics WM8728 DAC"
	depends on SND_SOC_I2C_AND_SPI

config SND_SOC_WM8731
	tristate "Wolfson Microelectronics WM8731 CODEC"
	depends on SND_SOC_I2C_AND_SPI

config SND_SOC_WM8737
	tristate "Wolfson Microelectronics WM8737 ADC"
	depends on SND_SOC_I2C_AND_SPI

config SND_SOC_WM8741
	tristate "Wolfson Microelectronics WM8741 DAC"
	depends on SND_SOC_I2C_AND_SPI

config SND_SOC_WM8750
	tristate "Wolfson Microelectronics WM8750 CODEC"
	depends on SND_SOC_I2C_AND_SPI

config SND_SOC_WM8753
	tristate "Wolfson Microelectronics WM8753 CODEC"
	depends on SND_SOC_I2C_AND_SPI

config SND_SOC_WM8770
	tristate "Wolfson Microelectronics WM8770 CODEC"
	depends on SPI_MASTER

config SND_SOC_WM8776
	tristate "Wolfson Microelectronics WM8776 CODEC"
	depends on SND_SOC_I2C_AND_SPI

config SND_SOC_WM8782
	tristate "Wolfson Microelectronics WM8782 ADC"

config SND_SOC_WM8804
	tristate

config SND_SOC_WM8804_I2C
	tristate "Wolfson Microelectronics WM8804 S/PDIF transceiver I2C"
	depends on I2C
	select SND_SOC_WM8804
	select REGMAP_I2C

config SND_SOC_WM8804_SPI
	tristate "Wolfson Microelectronics WM8804 S/PDIF transceiver SPI"
	depends on SPI_MASTER
	select SND_SOC_WM8804
	select REGMAP_SPI

config SND_SOC_WM8900
	tristate
	depends on SND_SOC_I2C_AND_SPI

config SND_SOC_WM8903
	tristate "Wolfson Microelectronics WM8903 CODEC"
	depends on I2C

config SND_SOC_WM8904
	tristate "Wolfson Microelectronics WM8904 CODEC"
	depends on I2C

config SND_SOC_WM8940
	tristate
	depends on I2C

config SND_SOC_WM8955
	tristate
	depends on I2C

config SND_SOC_WM8960
	tristate "Wolfson Microelectronics WM8960 CODEC"
	depends on I2C

config SND_SOC_WM8961
	tristate
	depends on I2C

config SND_SOC_WM8962
	tristate "Wolfson Microelectronics WM8962 CODEC"
	depends on I2C && INPUT

config SND_SOC_WM8971
	tristate
	depends on I2C

config SND_SOC_WM8974
	tristate "Wolfson Microelectronics WM8974 codec"
	depends on I2C

config SND_SOC_WM8978
	tristate "Wolfson Microelectronics WM8978 codec"
	depends on I2C

config SND_SOC_WM8983
	tristate
	depends on SND_SOC_I2C_AND_SPI

config SND_SOC_WM8985
	tristate "Wolfson Microelectronics WM8985 and WM8758 codec driver"
	depends on SND_SOC_I2C_AND_SPI

config SND_SOC_WM8988
	tristate
	depends on SND_SOC_I2C_AND_SPI

config SND_SOC_WM8990
	tristate
	depends on I2C

config SND_SOC_WM8991
	tristate
	depends on I2C

config SND_SOC_WM8993
	tristate
	depends on I2C

config SND_SOC_WM8994
	tristate

config SND_SOC_WM8995
	tristate
	depends on SND_SOC_I2C_AND_SPI

config SND_SOC_WM8996
	tristate
	depends on I2C

config SND_SOC_WM8997
	tristate
	depends on MFD_WM8997 && MFD_ARIZONA

config SND_SOC_WM8998
	tristate
	depends on MFD_WM8998 && MFD_ARIZONA

config SND_SOC_WM9081
	tristate
	depends on I2C

config SND_SOC_WM9090
	tristate
	depends on I2C

config SND_SOC_WM9705
	tristate
	depends on SND_SOC_AC97_BUS || AC97_BUS_NEW
	select REGMAP_AC97
	select AC97_BUS_COMPAT if AC97_BUS_NEW

config SND_SOC_WM9712
	tristate
	depends on SND_SOC_AC97_BUS || AC97_BUS_NEW
	select REGMAP_AC97
	select AC97_BUS_COMPAT if AC97_BUS_NEW

config SND_SOC_WM9713
	tristate
	depends on SND_SOC_AC97_BUS || AC97_BUS_NEW
	select REGMAP_AC97
	select AC97_BUS_COMPAT if AC97_BUS_NEW

config SND_SOC_WSA881X
	tristate "WSA881X Codec"
	depends on SOUNDWIRE
	select REGMAP_SOUNDWIRE
	tristate
	help
	  This enables support for Qualcomm WSA8810/WSA8815 Class-D
	  Smart Speaker Amplifier.

config SND_SOC_ZL38060
	tristate "Microsemi ZL38060 Connected Home Audio Processor"
	depends on SPI_MASTER
	select GPIOLIB
	select REGMAP
	help
	  Support for ZL38060 Connected Home Audio Processor from Microsemi,
	  which consists of a Digital Signal Processor (DSP), several Digital
	  Audio Interfaces (DAIs), analog outputs, and a block of 14 GPIOs.

# Amp
config SND_SOC_LM4857
	tristate
	depends on I2C

config SND_SOC_MAX9759
	tristate "Maxim MAX9759 speaker Amplifier"
	select GPIOLIB

config SND_SOC_MAX9768
	tristate
	depends on I2C

config SND_SOC_MAX9877
	tristate
	depends on I2C

config SND_SOC_MC13783
	tristate
	depends on MFD_MC13XXX

config SND_SOC_ML26124
	tristate
	depends on I2C

config SND_SOC_MT6351
	tristate "MediaTek MT6351 Codec"

config SND_SOC_MT6358
	tristate "MediaTek MT6358 Codec"
	help
	  Enable support for the platform which uses MT6358 as
	  external codec device.

config SND_SOC_MT6359
	tristate "MediaTek MT6359 Codec"
	depends on MTK_PMIC_WRAP
	help
	  Enable support for the platform which uses MT6359 as
	  external codec device.

config SND_SOC_MT6359_ACCDET
	tristate "MediaTek MT6359 ACCDET driver"
	depends on MTK_PMIC_WRAP
	help
	  ACCDET means Accessory Detection technology, MediaTek develop it
	  for ASoC codec soc-jack detection mechanism.
	  Select N if you don't have jack on board.

config SND_SOC_MT6660
	tristate "Mediatek MT6660 Speaker Amplifier"
	depends on I2C
	help
	  MediaTek MT6660 is a smart power amplifier which contain
	  speaker protection, multi-band DRC, equalizer functions.
	  Select N if you don't have MT6660 on board.
	  Select M to build this as module.

config SND_SOC_NAU8315
	tristate "Nuvoton Technology Corporation NAU8315 CODEC"
	depends on GPIOLIB

config SND_SOC_NAU8540
	tristate "Nuvoton Technology Corporation NAU85L40 CODEC"
	depends on I2C

config SND_SOC_NAU8810
	tristate "Nuvoton Technology Corporation NAU88C10 CODEC"
	depends on I2C

config SND_SOC_NAU8821
	tristate "Nuvoton Technology Corporation NAU88L21 CODEC"
	depends on I2C

config SND_SOC_NAU8822
	tristate "Nuvoton Technology Corporation NAU88C22 CODEC"
	depends on I2C

config SND_SOC_NAU8824
	tristate "Nuvoton Technology Corporation NAU88L24 CODEC"
	depends on I2C

config SND_SOC_NAU8825
	tristate
	depends on I2C

config SND_SOC_TPA6130A2
	tristate "Texas Instruments TPA6130A2 headphone amplifier"
	depends on I2C

config SND_SOC_LPASS_WSA_MACRO
	depends on COMMON_CLK
	select REGMAP_MMIO
	tristate "Qualcomm WSA Macro in LPASS(Low Power Audio SubSystem)"

config SND_SOC_LPASS_VA_MACRO
	depends on COMMON_CLK
	select REGMAP_MMIO
	tristate "Qualcomm VA Macro in LPASS(Low Power Audio SubSystem)"

config SND_SOC_LPASS_RX_MACRO
	depends on COMMON_CLK
	select REGMAP_MMIO
	tristate "Qualcomm RX Macro in LPASS(Low Power Audio SubSystem)"

config SND_SOC_LPASS_TX_MACRO
	depends on COMMON_CLK
	select REGMAP_MMIO
	tristate "Qualcomm TX Macro in LPASS(Low Power Audio SubSystem)"

endmenu<|MERGE_RESOLUTION|>--- conflicted
+++ resolved
@@ -192,10 +192,7 @@
 	imply SND_SOC_RT715_SDCA_SDW
 	imply SND_SOC_RT1308_SDW
 	imply SND_SOC_RT1316_SDW
-<<<<<<< HEAD
-=======
 	imply SND_SOC_RT9120
->>>>>>> df0cc57e
 	imply SND_SOC_SDW_MOCKUP
 	imply SND_SOC_SGTL5000
 	imply SND_SOC_SI476X
@@ -1323,8 +1320,6 @@
 	select REGMAP_SOUNDWIRE
 	select REGMAP_SOUNDWIRE_MBQ
 
-<<<<<<< HEAD
-=======
 config SND_SOC_RT9120
 	tristate "Richtek RT9120 Stereo Class-D Amplifier"
 	depends on I2C
@@ -1334,7 +1329,6 @@
 	  Enable support for Richtek RT9120 20W, stereo, inductor-less,
 	  high-efficiency Class-D audio amplifier.
 
->>>>>>> df0cc57e
 config SND_SOC_SDW_MOCKUP
 	tristate "SoundWire mockup codec"
 	depends on EXPERT
