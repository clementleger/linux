--- conflicted
+++ resolved
@@ -90,10 +90,7 @@
 #define RSND_SSI_NO_BUSIF		(1 << 1) /* SSI+DMA without BUSIF */
 #define RSND_SSI_HDMI0			(1 << 2) /* for HDMI0 */
 #define RSND_SSI_HDMI1			(1 << 3) /* for HDMI1 */
-<<<<<<< HEAD
-=======
 #define RSND_SSI_PROBED			(1 << 4)
->>>>>>> bb176f67
 
 #define for_each_rsnd_ssi(pos, priv, i)					\
 	for (i = 0;							\
@@ -128,20 +125,6 @@
 	return 0;
 }
 
-int rsnd_ssi_hdmi_port(struct rsnd_dai_stream *io)
-{
-	struct rsnd_mod *mod = rsnd_io_to_mod_ssi(io);
-	struct rsnd_ssi *ssi = rsnd_mod_to_ssi(mod);
-
-	if (rsnd_ssi_mode_flags(ssi) & RSND_SSI_HDMI0)
-		return RSND_SSI_HDMI_PORT0;
-
-	if (rsnd_ssi_mode_flags(ssi) & RSND_SSI_HDMI1)
-		return RSND_SSI_HDMI_PORT1;
-
-	return 0;
-}
-
 int rsnd_ssi_use_busif(struct rsnd_dai_stream *io)
 {
 	struct rsnd_mod *mod = rsnd_io_to_mod_ssi(io);
@@ -311,8 +294,6 @@
 	if (ret < 0)
 		return ret;
 
-<<<<<<< HEAD
-=======
 	/*
 	 * SSI clock will be output contiguously
 	 * by below settings.
@@ -323,7 +304,6 @@
 	 * SSICR  : FORCE, SCKD, SWSD
 	 * SSIWSR : CONT
 	 */
->>>>>>> bb176f67
 	ssi->cr_clk = FORCE | SWL_32 | SCKD | SWSD | CKDV(idx);
 	ssi->wsr = CONT;
 	ssi->rate = rate;
@@ -430,59 +410,6 @@
 					ssi->cr_clk	|
 					ssi->cr_mode	|
 					ssi->cr_en);
-}
-
-static void rsnd_ssi_pointer_init(struct rsnd_mod *mod,
-				  struct rsnd_dai_stream *io)
-{
-	struct rsnd_ssi *ssi = rsnd_mod_to_ssi(mod);
-	struct snd_pcm_runtime *runtime = rsnd_io_to_runtime(io);
-
-	ssi->byte_pos		= 0;
-	ssi->period_pos		= 0;
-	ssi->byte_per_period	= runtime->period_size *
-				  runtime->channels *
-				  samples_to_bytes(runtime, 1);
-	ssi->next_period_byte	= ssi->byte_per_period;
-}
-
-static int rsnd_ssi_pointer_offset(struct rsnd_mod *mod,
-				   struct rsnd_dai_stream *io,
-				   int additional)
-{
-	struct rsnd_ssi *ssi = rsnd_mod_to_ssi(mod);
-	struct snd_pcm_runtime *runtime = rsnd_io_to_runtime(io);
-	int pos = ssi->byte_pos + additional;
-
-	pos %= (runtime->periods * ssi->byte_per_period);
-
-	return pos;
-}
-
-static bool rsnd_ssi_pointer_update(struct rsnd_mod *mod,
-				    struct rsnd_dai_stream *io,
-				    int byte)
-{
-	struct rsnd_ssi *ssi = rsnd_mod_to_ssi(mod);
-
-	ssi->byte_pos += byte;
-
-	if (ssi->byte_pos >= ssi->next_period_byte) {
-		struct snd_pcm_runtime *runtime = rsnd_io_to_runtime(io);
-
-		ssi->period_pos++;
-		ssi->next_period_byte += ssi->byte_per_period;
-
-		if (ssi->period_pos >= runtime->periods) {
-			ssi->byte_pos = 0;
-			ssi->period_pos = 0;
-			ssi->next_period_byte = ssi->byte_per_period;
-		}
-
-		return true;
-	}
-
-	return false;
 }
 
 static void rsnd_ssi_pointer_init(struct rsnd_mod *mod,
@@ -878,8 +805,6 @@
 	return ret;
 }
 
-<<<<<<< HEAD
-=======
 static int rsnd_ssi_common_remove(struct rsnd_mod *mod,
 				  struct rsnd_dai_stream *io,
 				  struct rsnd_priv *priv)
@@ -901,7 +826,6 @@
 	return 0;
 }
 
->>>>>>> bb176f67
 static int rsnd_ssi_pointer(struct rsnd_mod *mod,
 			    struct rsnd_dai_stream *io,
 			    snd_pcm_uframes_t *pointer)
@@ -1079,21 +1003,13 @@
 	ssi  = rsnd_mod_to_ssi(mod);
 
 	if (strstr(remote_ep->full_name, "hdmi0")) {
-<<<<<<< HEAD
-		ssi->flags |= RSND_SSI_HDMI0;
-=======
 		rsnd_ssi_flags_set(ssi, RSND_SSI_HDMI0);
->>>>>>> bb176f67
 		dev_dbg(dev, "%s[%d] connected to HDMI0\n",
 			 rsnd_mod_name(mod), rsnd_mod_id(mod));
 	}
 
 	if (strstr(remote_ep->full_name, "hdmi1")) {
-<<<<<<< HEAD
-		ssi->flags |= RSND_SSI_HDMI1;
-=======
 		rsnd_ssi_flags_set(ssi, RSND_SSI_HDMI1);
->>>>>>> bb176f67
 		dev_dbg(dev, "%s[%d] connected to HDMI1\n",
 			rsnd_mod_name(mod), rsnd_mod_id(mod));
 	}
