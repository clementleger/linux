/*
 * BSS client mode implementation
 * Copyright 2003-2008, Jouni Malinen <j@w1.fi>
 * Copyright 2004, Instant802 Networks, Inc.
 * Copyright 2005, Devicescape Software, Inc.
 * Copyright 2006-2007	Jiri Benc <jbenc@suse.cz>
 * Copyright 2007, Michael Wu <flamingice@sourmilk.net>
 *
 * This program is free software; you can redistribute it and/or modify
 * it under the terms of the GNU General Public License version 2 as
 * published by the Free Software Foundation.
 */

#include <linux/delay.h>
#include <linux/if_ether.h>
#include <linux/skbuff.h>
#include <linux/if_arp.h>
#include <linux/etherdevice.h>
#include <linux/rtnetlink.h>
#include <net/mac80211.h>
#include <asm/unaligned.h>

#include "ieee80211_i.h"
#include "rate.h"
#include "led.h"

#define IEEE80211_ASSOC_SCANS_MAX_TRIES 2
#define IEEE80211_AUTH_TIMEOUT (HZ / 5)
#define IEEE80211_AUTH_MAX_TRIES 3
#define IEEE80211_ASSOC_TIMEOUT (HZ / 5)
#define IEEE80211_ASSOC_MAX_TRIES 3
#define IEEE80211_MONITORING_INTERVAL (2 * HZ)
#define IEEE80211_PROBE_IDLE_TIME (60 * HZ)
#define IEEE80211_RETRY_AUTH_INTERVAL (1 * HZ)

/* utils */
static int ecw2cw(int ecw)
{
	return (1 << ecw) - 1;
}

static u8 *ieee80211_bss_get_ie(struct ieee80211_bss *bss, u8 ie)
{
	u8 *end, *pos;

	pos = bss->cbss.information_elements;
	if (pos == NULL)
		return NULL;
	end = pos + bss->cbss.len_information_elements;

	while (pos + 1 < end) {
		if (pos + 2 + pos[1] > end)
			break;
		if (pos[0] == ie)
			return pos;
		pos += 2 + pos[1];
	}

	return NULL;
}

static int ieee80211_compatible_rates(struct ieee80211_bss *bss,
				      struct ieee80211_supported_band *sband,
				      u32 *rates)
{
	int i, j, count;
	*rates = 0;
	count = 0;
	for (i = 0; i < bss->supp_rates_len; i++) {
		int rate = (bss->supp_rates[i] & 0x7F) * 5;

		for (j = 0; j < sband->n_bitrates; j++)
			if (sband->bitrates[j].bitrate == rate) {
				*rates |= BIT(j);
				count++;
				break;
			}
	}

	return count;
}

/* frame sending functions */

static void ieee80211_send_assoc(struct ieee80211_sub_if_data *sdata)
{
	struct ieee80211_if_managed *ifmgd = &sdata->u.mgd;
	struct ieee80211_local *local = sdata->local;
	struct sk_buff *skb;
	struct ieee80211_mgmt *mgmt;
	u8 *pos, *ies, *ht_ie;
	int i, len, count, rates_len, supp_rates_len;
	u16 capab;
	struct ieee80211_bss *bss;
	int wmm = 0;
	struct ieee80211_supported_band *sband;
	u32 rates = 0;

	skb = dev_alloc_skb(local->hw.extra_tx_headroom +
			    sizeof(*mgmt) + 200 + ifmgd->extra_ie_len +
			    ifmgd->ssid_len);
	if (!skb) {
		printk(KERN_DEBUG "%s: failed to allocate buffer for assoc "
		       "frame\n", sdata->dev->name);
		return;
	}
	skb_reserve(skb, local->hw.extra_tx_headroom);

	sband = local->hw.wiphy->bands[local->hw.conf.channel->band];

	capab = ifmgd->capab;

	if (local->hw.conf.channel->band == IEEE80211_BAND_2GHZ) {
		if (!(local->hw.flags & IEEE80211_HW_2GHZ_SHORT_SLOT_INCAPABLE))
			capab |= WLAN_CAPABILITY_SHORT_SLOT_TIME;
		if (!(local->hw.flags & IEEE80211_HW_2GHZ_SHORT_PREAMBLE_INCAPABLE))
			capab |= WLAN_CAPABILITY_SHORT_PREAMBLE;
	}

	bss = ieee80211_rx_bss_get(local, ifmgd->bssid,
				   local->hw.conf.channel->center_freq,
				   ifmgd->ssid, ifmgd->ssid_len);
	if (bss) {
		if (bss->cbss.capability & WLAN_CAPABILITY_PRIVACY)
			capab |= WLAN_CAPABILITY_PRIVACY;
		if (bss->wmm_used)
			wmm = 1;

		/* get all rates supported by the device and the AP as
		 * some APs don't like getting a superset of their rates
		 * in the association request (e.g. D-Link DAP 1353 in
		 * b-only mode) */
		rates_len = ieee80211_compatible_rates(bss, sband, &rates);

		if ((bss->cbss.capability & WLAN_CAPABILITY_SPECTRUM_MGMT) &&
		    (local->hw.flags & IEEE80211_HW_SPECTRUM_MGMT))
			capab |= WLAN_CAPABILITY_SPECTRUM_MGMT;

		ieee80211_rx_bss_put(local, bss);
	} else {
		rates = ~0;
		rates_len = sband->n_bitrates;
	}

	mgmt = (struct ieee80211_mgmt *) skb_put(skb, 24);
	memset(mgmt, 0, 24);
	memcpy(mgmt->da, ifmgd->bssid, ETH_ALEN);
	memcpy(mgmt->sa, sdata->dev->dev_addr, ETH_ALEN);
	memcpy(mgmt->bssid, ifmgd->bssid, ETH_ALEN);

	if (ifmgd->flags & IEEE80211_STA_PREV_BSSID_SET) {
		skb_put(skb, 10);
		mgmt->frame_control = cpu_to_le16(IEEE80211_FTYPE_MGMT |
						  IEEE80211_STYPE_REASSOC_REQ);
		mgmt->u.reassoc_req.capab_info = cpu_to_le16(capab);
		mgmt->u.reassoc_req.listen_interval =
				cpu_to_le16(local->hw.conf.listen_interval);
		memcpy(mgmt->u.reassoc_req.current_ap, ifmgd->prev_bssid,
		       ETH_ALEN);
	} else {
		skb_put(skb, 4);
		mgmt->frame_control = cpu_to_le16(IEEE80211_FTYPE_MGMT |
						  IEEE80211_STYPE_ASSOC_REQ);
		mgmt->u.assoc_req.capab_info = cpu_to_le16(capab);
		mgmt->u.assoc_req.listen_interval =
				cpu_to_le16(local->hw.conf.listen_interval);
	}

	/* SSID */
	ies = pos = skb_put(skb, 2 + ifmgd->ssid_len);
	*pos++ = WLAN_EID_SSID;
	*pos++ = ifmgd->ssid_len;
	memcpy(pos, ifmgd->ssid, ifmgd->ssid_len);

	/* add all rates which were marked to be used above */
	supp_rates_len = rates_len;
	if (supp_rates_len > 8)
		supp_rates_len = 8;

	len = sband->n_bitrates;
	pos = skb_put(skb, supp_rates_len + 2);
	*pos++ = WLAN_EID_SUPP_RATES;
	*pos++ = supp_rates_len;

	count = 0;
	for (i = 0; i < sband->n_bitrates; i++) {
		if (BIT(i) & rates) {
			int rate = sband->bitrates[i].bitrate;
			*pos++ = (u8) (rate / 5);
			if (++count == 8)
				break;
		}
	}

	if (rates_len > count) {
		pos = skb_put(skb, rates_len - count + 2);
		*pos++ = WLAN_EID_EXT_SUPP_RATES;
		*pos++ = rates_len - count;

		for (i++; i < sband->n_bitrates; i++) {
			if (BIT(i) & rates) {
				int rate = sband->bitrates[i].bitrate;
				*pos++ = (u8) (rate / 5);
			}
		}
	}

	if (capab & WLAN_CAPABILITY_SPECTRUM_MGMT) {
		/* 1. power capabilities */
		pos = skb_put(skb, 4);
		*pos++ = WLAN_EID_PWR_CAPABILITY;
		*pos++ = 2;
		*pos++ = 0; /* min tx power */
		*pos++ = local->hw.conf.channel->max_power; /* max tx power */

		/* 2. supported channels */
		/* TODO: get this in reg domain format */
		pos = skb_put(skb, 2 * sband->n_channels + 2);
		*pos++ = WLAN_EID_SUPPORTED_CHANNELS;
		*pos++ = 2 * sband->n_channels;
		for (i = 0; i < sband->n_channels; i++) {
			*pos++ = ieee80211_frequency_to_channel(
					sband->channels[i].center_freq);
			*pos++ = 1; /* one channel in the subband*/
		}
	}

	if (ifmgd->extra_ie) {
		pos = skb_put(skb, ifmgd->extra_ie_len);
		memcpy(pos, ifmgd->extra_ie, ifmgd->extra_ie_len);
	}

	if (wmm && (ifmgd->flags & IEEE80211_STA_WMM_ENABLED)) {
		pos = skb_put(skb, 9);
		*pos++ = WLAN_EID_VENDOR_SPECIFIC;
		*pos++ = 7; /* len */
		*pos++ = 0x00; /* Microsoft OUI 00:50:F2 */
		*pos++ = 0x50;
		*pos++ = 0xf2;
		*pos++ = 2; /* WME */
		*pos++ = 0; /* WME info */
		*pos++ = 1; /* WME ver */
		*pos++ = 0;
	}

	/* wmm support is a must to HT */
	/*
	 * IEEE802.11n does not allow TKIP/WEP as pairwise
	 * ciphers in HT mode. We still associate in non-ht
	 * mode (11a/b/g) if any one of these ciphers is
	 * configured as pairwise.
	 */
	if (wmm && (ifmgd->flags & IEEE80211_STA_WMM_ENABLED) &&
	    sband->ht_cap.ht_supported &&
	    (ht_ie = ieee80211_bss_get_ie(bss, WLAN_EID_HT_INFORMATION)) &&
	    ht_ie[1] >= sizeof(struct ieee80211_ht_info) &&
	    (!(ifmgd->flags & IEEE80211_STA_TKIP_WEP_USED))) {
		struct ieee80211_ht_info *ht_info =
			(struct ieee80211_ht_info *)(ht_ie + 2);
		u16 cap = sband->ht_cap.cap;
		__le16 tmp;
		u32 flags = local->hw.conf.channel->flags;

		switch (ht_info->ht_param & IEEE80211_HT_PARAM_CHA_SEC_OFFSET) {
		case IEEE80211_HT_PARAM_CHA_SEC_ABOVE:
			if (flags & IEEE80211_CHAN_NO_FAT_ABOVE) {
				cap &= ~IEEE80211_HT_CAP_SUP_WIDTH_20_40;
				cap &= ~IEEE80211_HT_CAP_SGI_40;
			}
			break;
		case IEEE80211_HT_PARAM_CHA_SEC_BELOW:
			if (flags & IEEE80211_CHAN_NO_FAT_BELOW) {
				cap &= ~IEEE80211_HT_CAP_SUP_WIDTH_20_40;
				cap &= ~IEEE80211_HT_CAP_SGI_40;
			}
			break;
		}

		tmp = cpu_to_le16(cap);
		pos = skb_put(skb, sizeof(struct ieee80211_ht_cap)+2);
		*pos++ = WLAN_EID_HT_CAPABILITY;
		*pos++ = sizeof(struct ieee80211_ht_cap);
		memset(pos, 0, sizeof(struct ieee80211_ht_cap));
		memcpy(pos, &tmp, sizeof(u16));
		pos += sizeof(u16);
		/* TODO: needs a define here for << 2 */
		*pos++ = sband->ht_cap.ampdu_factor |
			 (sband->ht_cap.ampdu_density << 2);
		memcpy(pos, &sband->ht_cap.mcs, sizeof(sband->ht_cap.mcs));
	}

	kfree(ifmgd->assocreq_ies);
	ifmgd->assocreq_ies_len = (skb->data + skb->len) - ies;
	ifmgd->assocreq_ies = kmalloc(ifmgd->assocreq_ies_len, GFP_KERNEL);
	if (ifmgd->assocreq_ies)
		memcpy(ifmgd->assocreq_ies, ies, ifmgd->assocreq_ies_len);

	ieee80211_tx_skb(sdata, skb, 0);
}


static void ieee80211_send_deauth_disassoc(struct ieee80211_sub_if_data *sdata,
					   u16 stype, u16 reason)
{
	struct ieee80211_local *local = sdata->local;
	struct ieee80211_if_managed *ifmgd = &sdata->u.mgd;
	struct sk_buff *skb;
	struct ieee80211_mgmt *mgmt;

	skb = dev_alloc_skb(local->hw.extra_tx_headroom + sizeof(*mgmt));
	if (!skb) {
		printk(KERN_DEBUG "%s: failed to allocate buffer for "
		       "deauth/disassoc frame\n", sdata->dev->name);
		return;
	}
	skb_reserve(skb, local->hw.extra_tx_headroom);

	mgmt = (struct ieee80211_mgmt *) skb_put(skb, 24);
	memset(mgmt, 0, 24);
	memcpy(mgmt->da, ifmgd->bssid, ETH_ALEN);
	memcpy(mgmt->sa, sdata->dev->dev_addr, ETH_ALEN);
	memcpy(mgmt->bssid, ifmgd->bssid, ETH_ALEN);
	mgmt->frame_control = cpu_to_le16(IEEE80211_FTYPE_MGMT | stype);
	skb_put(skb, 2);
	/* u.deauth.reason_code == u.disassoc.reason_code */
	mgmt->u.deauth.reason_code = cpu_to_le16(reason);

	ieee80211_tx_skb(sdata, skb, ifmgd->flags & IEEE80211_STA_MFP_ENABLED);
}

void ieee80211_send_pspoll(struct ieee80211_local *local,
			   struct ieee80211_sub_if_data *sdata)
{
	struct ieee80211_if_managed *ifmgd = &sdata->u.mgd;
	struct ieee80211_pspoll *pspoll;
	struct sk_buff *skb;
	u16 fc;

	skb = dev_alloc_skb(local->hw.extra_tx_headroom + sizeof(*pspoll));
	if (!skb) {
		printk(KERN_DEBUG "%s: failed to allocate buffer for "
		       "pspoll frame\n", sdata->dev->name);
		return;
	}
	skb_reserve(skb, local->hw.extra_tx_headroom);

	pspoll = (struct ieee80211_pspoll *) skb_put(skb, sizeof(*pspoll));
	memset(pspoll, 0, sizeof(*pspoll));
	fc = IEEE80211_FTYPE_CTL | IEEE80211_STYPE_PSPOLL | IEEE80211_FCTL_PM;
	pspoll->frame_control = cpu_to_le16(fc);
	pspoll->aid = cpu_to_le16(ifmgd->aid);

	/* aid in PS-Poll has its two MSBs each set to 1 */
	pspoll->aid |= cpu_to_le16(1 << 15 | 1 << 14);
<<<<<<< HEAD

	memcpy(pspoll->bssid, ifmgd->bssid, ETH_ALEN);
	memcpy(pspoll->ta, sdata->dev->dev_addr, ETH_ALEN);

=======

	memcpy(pspoll->bssid, ifmgd->bssid, ETH_ALEN);
	memcpy(pspoll->ta, sdata->dev->dev_addr, ETH_ALEN);

>>>>>>> 6574612f
	ieee80211_tx_skb(sdata, skb, 0);
}

/* MLME */
static void ieee80211_sta_wmm_params(struct ieee80211_local *local,
				     struct ieee80211_if_managed *ifmgd,
				     u8 *wmm_param, size_t wmm_param_len)
{
	struct ieee80211_tx_queue_params params;
	size_t left;
	int count;
	u8 *pos;

	if (!(ifmgd->flags & IEEE80211_STA_WMM_ENABLED))
		return;

	if (!wmm_param)
		return;

	if (wmm_param_len < 8 || wmm_param[5] /* version */ != 1)
		return;
	count = wmm_param[6] & 0x0f;
	if (count == ifmgd->wmm_last_param_set)
		return;
	ifmgd->wmm_last_param_set = count;

	pos = wmm_param + 8;
	left = wmm_param_len - 8;

	memset(&params, 0, sizeof(params));

	local->wmm_acm = 0;
	for (; left >= 4; left -= 4, pos += 4) {
		int aci = (pos[0] >> 5) & 0x03;
		int acm = (pos[0] >> 4) & 0x01;
		int queue;

		switch (aci) {
		case 1: /* AC_BK */
			queue = 3;
			if (acm)
				local->wmm_acm |= BIT(1) | BIT(2); /* BK/- */
			break;
		case 2: /* AC_VI */
			queue = 1;
			if (acm)
				local->wmm_acm |= BIT(4) | BIT(5); /* CL/VI */
			break;
		case 3: /* AC_VO */
			queue = 0;
			if (acm)
				local->wmm_acm |= BIT(6) | BIT(7); /* VO/NC */
			break;
		case 0: /* AC_BE */
		default:
			queue = 2;
			if (acm)
				local->wmm_acm |= BIT(0) | BIT(3); /* BE/EE */
			break;
		}

		params.aifs = pos[0] & 0x0f;
		params.cw_max = ecw2cw((pos[1] & 0xf0) >> 4);
		params.cw_min = ecw2cw(pos[1] & 0x0f);
		params.txop = get_unaligned_le16(pos + 2);
#ifdef CONFIG_MAC80211_VERBOSE_DEBUG
		printk(KERN_DEBUG "%s: WMM queue=%d aci=%d acm=%d aifs=%d "
		       "cWmin=%d cWmax=%d txop=%d\n",
		       local->mdev->name, queue, aci, acm, params.aifs, params.cw_min,
		       params.cw_max, params.txop);
#endif
		if (local->ops->conf_tx &&
		    local->ops->conf_tx(local_to_hw(local), queue, &params)) {
			printk(KERN_DEBUG "%s: failed to set TX queue "
			       "parameters for queue %d\n", local->mdev->name, queue);
		}
	}
}

static bool ieee80211_check_tim(struct ieee802_11_elems *elems, u16 aid)
{
	u8 mask;
	u8 index, indexn1, indexn2;
	struct ieee80211_tim_ie *tim = (struct ieee80211_tim_ie *) elems->tim;

<<<<<<< HEAD
=======
	if (unlikely(!tim || elems->tim_len < 4))
		return false;

>>>>>>> 6574612f
	aid &= 0x3fff;
	index = aid / 8;
	mask  = 1 << (aid & 7);

	indexn1 = tim->bitmap_ctrl & 0xfe;
	indexn2 = elems->tim_len + indexn1 - 4;

	if (index < indexn1 || index > indexn2)
		return false;

	index -= indexn1;

	return !!(tim->virtual_map[index] & mask);
}

static u32 ieee80211_handle_bss_capability(struct ieee80211_sub_if_data *sdata,
					   u16 capab, bool erp_valid, u8 erp)
{
	struct ieee80211_bss_conf *bss_conf = &sdata->vif.bss_conf;
#ifdef CONFIG_MAC80211_VERBOSE_DEBUG
	struct ieee80211_if_managed *ifmgd = &sdata->u.mgd;
#endif
	u32 changed = 0;
	bool use_protection;
	bool use_short_preamble;
	bool use_short_slot;

	if (erp_valid) {
		use_protection = (erp & WLAN_ERP_USE_PROTECTION) != 0;
		use_short_preamble = (erp & WLAN_ERP_BARKER_PREAMBLE) == 0;
	} else {
		use_protection = false;
		use_short_preamble = !!(capab & WLAN_CAPABILITY_SHORT_PREAMBLE);
	}

	use_short_slot = !!(capab & WLAN_CAPABILITY_SHORT_SLOT_TIME);

	if (use_protection != bss_conf->use_cts_prot) {
#ifdef CONFIG_MAC80211_VERBOSE_DEBUG
		if (net_ratelimit()) {
			printk(KERN_DEBUG "%s: CTS protection %s (BSSID=%pM)\n",
			       sdata->dev->name,
			       use_protection ? "enabled" : "disabled",
			       ifmgd->bssid);
		}
#endif
		bss_conf->use_cts_prot = use_protection;
		changed |= BSS_CHANGED_ERP_CTS_PROT;
	}

	if (use_short_preamble != bss_conf->use_short_preamble) {
#ifdef CONFIG_MAC80211_VERBOSE_DEBUG
		if (net_ratelimit()) {
			printk(KERN_DEBUG "%s: switched to %s barker preamble"
			       " (BSSID=%pM)\n",
			       sdata->dev->name,
			       use_short_preamble ? "short" : "long",
			       ifmgd->bssid);
		}
#endif
		bss_conf->use_short_preamble = use_short_preamble;
		changed |= BSS_CHANGED_ERP_PREAMBLE;
	}

	if (use_short_slot != bss_conf->use_short_slot) {
#ifdef CONFIG_MAC80211_VERBOSE_DEBUG
		if (net_ratelimit()) {
			printk(KERN_DEBUG "%s: switched to %s slot time"
			       " (BSSID=%pM)\n",
			       sdata->dev->name,
			       use_short_slot ? "short" : "long",
			       ifmgd->bssid);
		}
#endif
		bss_conf->use_short_slot = use_short_slot;
		changed |= BSS_CHANGED_ERP_SLOT;
	}

	return changed;
}

static void ieee80211_sta_send_apinfo(struct ieee80211_sub_if_data *sdata)
{
	union iwreq_data wrqu;

	memset(&wrqu, 0, sizeof(wrqu));
	if (sdata->u.mgd.flags & IEEE80211_STA_ASSOCIATED)
		memcpy(wrqu.ap_addr.sa_data, sdata->u.mgd.bssid, ETH_ALEN);
	wrqu.ap_addr.sa_family = ARPHRD_ETHER;
	wireless_send_event(sdata->dev, SIOCGIWAP, &wrqu, NULL);
}

static void ieee80211_sta_send_associnfo(struct ieee80211_sub_if_data *sdata)
{
	struct ieee80211_if_managed *ifmgd = &sdata->u.mgd;
	char *buf;
	size_t len;
	int i;
	union iwreq_data wrqu;

	if (!ifmgd->assocreq_ies && !ifmgd->assocresp_ies)
		return;

	buf = kmalloc(50 + 2 * (ifmgd->assocreq_ies_len +
				ifmgd->assocresp_ies_len), GFP_KERNEL);
	if (!buf)
		return;

	len = sprintf(buf, "ASSOCINFO(");
	if (ifmgd->assocreq_ies) {
		len += sprintf(buf + len, "ReqIEs=");
		for (i = 0; i < ifmgd->assocreq_ies_len; i++) {
			len += sprintf(buf + len, "%02x",
				       ifmgd->assocreq_ies[i]);
		}
	}
	if (ifmgd->assocresp_ies) {
		if (ifmgd->assocreq_ies)
			len += sprintf(buf + len, " ");
		len += sprintf(buf + len, "RespIEs=");
		for (i = 0; i < ifmgd->assocresp_ies_len; i++) {
			len += sprintf(buf + len, "%02x",
				       ifmgd->assocresp_ies[i]);
		}
	}
	len += sprintf(buf + len, ")");

	if (len > IW_CUSTOM_MAX) {
		len = sprintf(buf, "ASSOCRESPIE=");
		for (i = 0; i < ifmgd->assocresp_ies_len; i++) {
			len += sprintf(buf + len, "%02x",
				       ifmgd->assocresp_ies[i]);
		}
	}

	if (len <= IW_CUSTOM_MAX) {
		memset(&wrqu, 0, sizeof(wrqu));
		wrqu.data.length = len;
		wireless_send_event(sdata->dev, IWEVCUSTOM, &wrqu, buf);
	}

	kfree(buf);
}


static void ieee80211_set_associated(struct ieee80211_sub_if_data *sdata,
				     u32 bss_info_changed)
{
	struct ieee80211_if_managed *ifmgd = &sdata->u.mgd;
	struct ieee80211_local *local = sdata->local;
	struct ieee80211_conf *conf = &local_to_hw(local)->conf;

	struct ieee80211_bss *bss;

	bss_info_changed |= BSS_CHANGED_ASSOC;
	ifmgd->flags |= IEEE80211_STA_ASSOCIATED;

	bss = ieee80211_rx_bss_get(local, ifmgd->bssid,
				   conf->channel->center_freq,
				   ifmgd->ssid, ifmgd->ssid_len);
	if (bss) {
		/* set timing information */
		sdata->vif.bss_conf.beacon_int = bss->cbss.beacon_interval;
		sdata->vif.bss_conf.timestamp = bss->cbss.tsf;
		sdata->vif.bss_conf.dtim_period = bss->dtim_period;

		bss_info_changed |= ieee80211_handle_bss_capability(sdata,
			bss->cbss.capability, bss->has_erp_value, bss->erp_value);

		cfg80211_hold_bss(&bss->cbss);

		ieee80211_rx_bss_put(local, bss);
	}

	ifmgd->flags |= IEEE80211_STA_PREV_BSSID_SET;
	memcpy(ifmgd->prev_bssid, sdata->u.mgd.bssid, ETH_ALEN);
	ieee80211_sta_send_associnfo(sdata);

	ifmgd->last_probe = jiffies;
	ieee80211_led_assoc(local, 1);

	sdata->vif.bss_conf.assoc = 1;
	/*
	 * For now just always ask the driver to update the basic rateset
	 * when we have associated, we aren't checking whether it actually
	 * changed or not.
	 */
	bss_info_changed |= BSS_CHANGED_BASIC_RATES;
	ieee80211_bss_info_change_notify(sdata, bss_info_changed);

	if (local->powersave) {
		if (!(local->hw.flags & IEEE80211_HW_SUPPORTS_DYNAMIC_PS) &&
		    local->hw.conf.dynamic_ps_timeout > 0) {
			mod_timer(&local->dynamic_ps_timer, jiffies +
				  msecs_to_jiffies(
					local->hw.conf.dynamic_ps_timeout));
		} else {
			if (local->hw.flags & IEEE80211_HW_PS_NULLFUNC_STACK)
				ieee80211_send_nullfunc(local, sdata, 1);
			conf->flags |= IEEE80211_CONF_PS;
			ieee80211_hw_config(local, IEEE80211_CONF_CHANGE_PS);
		}
	}

	netif_tx_start_all_queues(sdata->dev);
	netif_carrier_on(sdata->dev);

	ieee80211_sta_send_apinfo(sdata);
}

static void ieee80211_direct_probe(struct ieee80211_sub_if_data *sdata)
{
	struct ieee80211_if_managed *ifmgd = &sdata->u.mgd;
	struct ieee80211_local *local = sdata->local;

	ifmgd->direct_probe_tries++;
	if (ifmgd->direct_probe_tries > IEEE80211_AUTH_MAX_TRIES) {
		printk(KERN_DEBUG "%s: direct probe to AP %pM timed out\n",
		       sdata->dev->name, ifmgd->bssid);
		ifmgd->state = IEEE80211_STA_MLME_DISABLED;
		ieee80211_sta_send_apinfo(sdata);

		/*
		 * Most likely AP is not in the range so remove the
		 * bss information associated to the AP
		 */
		ieee80211_rx_bss_remove(sdata, ifmgd->bssid,
				sdata->local->hw.conf.channel->center_freq,
				ifmgd->ssid, ifmgd->ssid_len);

		/*
		 * We might have a pending scan which had no chance to run yet
		 * due to state == IEEE80211_STA_MLME_DIRECT_PROBE.
		 * Hence, queue the STAs work again
		 */
		queue_work(local->hw.workqueue, &ifmgd->work);
		return;
	}

	printk(KERN_DEBUG "%s: direct probe to AP %pM try %d\n",
			sdata->dev->name, ifmgd->bssid,
			ifmgd->direct_probe_tries);

	ifmgd->state = IEEE80211_STA_MLME_DIRECT_PROBE;

	set_bit(IEEE80211_STA_REQ_DIRECT_PROBE, &ifmgd->request);

	/* Direct probe is sent to broadcast address as some APs
	 * will not answer to direct packet in unassociated state.
	 */
	ieee80211_send_probe_req(sdata, NULL,
				 ifmgd->ssid, ifmgd->ssid_len, NULL, 0);

	mod_timer(&ifmgd->timer, jiffies + IEEE80211_AUTH_TIMEOUT);
}


static void ieee80211_authenticate(struct ieee80211_sub_if_data *sdata)
{
	struct ieee80211_if_managed *ifmgd = &sdata->u.mgd;
	struct ieee80211_local *local = sdata->local;
	u8 *ies;
	size_t ies_len;

	ifmgd->auth_tries++;
	if (ifmgd->auth_tries > IEEE80211_AUTH_MAX_TRIES) {
		printk(KERN_DEBUG "%s: authentication with AP %pM"
		       " timed out\n",
		       sdata->dev->name, ifmgd->bssid);
		ifmgd->state = IEEE80211_STA_MLME_DISABLED;
		ieee80211_sta_send_apinfo(sdata);
		ieee80211_rx_bss_remove(sdata, ifmgd->bssid,
				sdata->local->hw.conf.channel->center_freq,
				ifmgd->ssid, ifmgd->ssid_len);

		/*
		 * We might have a pending scan which had no chance to run yet
		 * due to state == IEEE80211_STA_MLME_AUTHENTICATE.
		 * Hence, queue the STAs work again
		 */
		queue_work(local->hw.workqueue, &ifmgd->work);
		return;
	}

	ifmgd->state = IEEE80211_STA_MLME_AUTHENTICATE;
	printk(KERN_DEBUG "%s: authenticate with AP %pM\n",
	       sdata->dev->name, ifmgd->bssid);

	if (ifmgd->flags & IEEE80211_STA_EXT_SME) {
		ies = ifmgd->sme_auth_ie;
		ies_len = ifmgd->sme_auth_ie_len;
	} else {
		ies = NULL;
		ies_len = 0;
	}
	ieee80211_send_auth(sdata, 1, ifmgd->auth_alg, ies, ies_len,
			    ifmgd->bssid, 0);
	ifmgd->auth_transaction = 2;

	mod_timer(&ifmgd->timer, jiffies + IEEE80211_AUTH_TIMEOUT);
}

/*
 * The disassoc 'reason' argument can be either our own reason
 * if self disconnected or a reason code from the AP.
 */
static void ieee80211_set_disassoc(struct ieee80211_sub_if_data *sdata,
				   bool deauth, bool self_disconnected,
				   u16 reason)
{
	struct ieee80211_if_managed *ifmgd = &sdata->u.mgd;
	struct ieee80211_local *local = sdata->local;
	struct ieee80211_conf *conf = &local_to_hw(local)->conf;
	struct ieee80211_bss *bss;
	struct sta_info *sta;
	u32 changed = 0, config_changed = 0;

	rcu_read_lock();

	sta = sta_info_get(local, ifmgd->bssid);
	if (!sta) {
		rcu_read_unlock();
		return;
	}

	if (deauth) {
		ifmgd->direct_probe_tries = 0;
		ifmgd->auth_tries = 0;
	}
	ifmgd->assoc_scan_tries = 0;
	ifmgd->assoc_tries = 0;

	netif_tx_stop_all_queues(sdata->dev);
	netif_carrier_off(sdata->dev);

	ieee80211_sta_tear_down_BA_sessions(sta);

	bss = ieee80211_rx_bss_get(local, ifmgd->bssid,
				   conf->channel->center_freq,
				   ifmgd->ssid, ifmgd->ssid_len);

	if (bss) {
		cfg80211_unhold_bss(&bss->cbss);
		ieee80211_rx_bss_put(local, bss);
	}

	if (self_disconnected) {
		if (deauth)
			ieee80211_send_deauth_disassoc(sdata,
				IEEE80211_STYPE_DEAUTH, reason);
		else
			ieee80211_send_deauth_disassoc(sdata,
				IEEE80211_STYPE_DISASSOC, reason);
	}

	ifmgd->flags &= ~IEEE80211_STA_ASSOCIATED;
	changed |= ieee80211_reset_erp_info(sdata);

	ieee80211_led_assoc(local, 0);
	changed |= BSS_CHANGED_ASSOC;
	sdata->vif.bss_conf.assoc = false;

	ieee80211_sta_send_apinfo(sdata);

	if (self_disconnected || reason == WLAN_REASON_DISASSOC_STA_HAS_LEFT) {
		ifmgd->state = IEEE80211_STA_MLME_DISABLED;
		ieee80211_rx_bss_remove(sdata, ifmgd->bssid,
				sdata->local->hw.conf.channel->center_freq,
				ifmgd->ssid, ifmgd->ssid_len);
	}

	rcu_read_unlock();

	/* channel(_type) changes are handled by ieee80211_hw_config */
	local->oper_channel_type = NL80211_CHAN_NO_HT;

	local->power_constr_level = 0;

	del_timer_sync(&local->dynamic_ps_timer);
	cancel_work_sync(&local->dynamic_ps_enable_work);

	if (local->hw.conf.flags & IEEE80211_CONF_PS) {
		local->hw.conf.flags &= ~IEEE80211_CONF_PS;
		config_changed |= IEEE80211_CONF_CHANGE_PS;
	}

	ieee80211_hw_config(local, config_changed);
	ieee80211_bss_info_change_notify(sdata, changed);

	rcu_read_lock();

	sta = sta_info_get(local, ifmgd->bssid);
	if (!sta) {
		rcu_read_unlock();
		return;
	}

	sta_info_unlink(&sta);

	rcu_read_unlock();

	sta_info_destroy(sta);
}

static int ieee80211_sta_wep_configured(struct ieee80211_sub_if_data *sdata)
{
	if (!sdata || !sdata->default_key ||
	    sdata->default_key->conf.alg != ALG_WEP)
		return 0;
	return 1;
}

static int ieee80211_privacy_mismatch(struct ieee80211_sub_if_data *sdata)
{
	struct ieee80211_if_managed *ifmgd = &sdata->u.mgd;
	struct ieee80211_local *local = sdata->local;
	struct ieee80211_bss *bss;
	int bss_privacy;
	int wep_privacy;
	int privacy_invoked;

	if (!ifmgd || (ifmgd->flags & IEEE80211_STA_EXT_SME))
		return 0;

	bss = ieee80211_rx_bss_get(local, ifmgd->bssid,
				   local->hw.conf.channel->center_freq,
				   ifmgd->ssid, ifmgd->ssid_len);
	if (!bss)
		return 0;

	bss_privacy = !!(bss->cbss.capability & WLAN_CAPABILITY_PRIVACY);
	wep_privacy = !!ieee80211_sta_wep_configured(sdata);
	privacy_invoked = !!(ifmgd->flags & IEEE80211_STA_PRIVACY_INVOKED);

	ieee80211_rx_bss_put(local, bss);

	if ((bss_privacy == wep_privacy) || (bss_privacy == privacy_invoked))
		return 0;

	return 1;
}

static void ieee80211_associate(struct ieee80211_sub_if_data *sdata)
{
	struct ieee80211_if_managed *ifmgd = &sdata->u.mgd;
	struct ieee80211_local *local = sdata->local;

	ifmgd->assoc_tries++;
	if (ifmgd->assoc_tries > IEEE80211_ASSOC_MAX_TRIES) {
		printk(KERN_DEBUG "%s: association with AP %pM"
		       " timed out\n",
		       sdata->dev->name, ifmgd->bssid);
		ifmgd->state = IEEE80211_STA_MLME_DISABLED;
		ieee80211_sta_send_apinfo(sdata);
		ieee80211_rx_bss_remove(sdata, ifmgd->bssid,
				sdata->local->hw.conf.channel->center_freq,
				ifmgd->ssid, ifmgd->ssid_len);
		/*
		 * We might have a pending scan which had no chance to run yet
		 * due to state == IEEE80211_STA_MLME_ASSOCIATE.
		 * Hence, queue the STAs work again
		 */
		queue_work(local->hw.workqueue, &ifmgd->work);
		return;
	}

	ifmgd->state = IEEE80211_STA_MLME_ASSOCIATE;
	printk(KERN_DEBUG "%s: associate with AP %pM\n",
	       sdata->dev->name, ifmgd->bssid);
	if (ieee80211_privacy_mismatch(sdata)) {
		printk(KERN_DEBUG "%s: mismatch in privacy configuration and "
		       "mixed-cell disabled - abort association\n", sdata->dev->name);
		ifmgd->state = IEEE80211_STA_MLME_DISABLED;
		return;
	}

	ieee80211_send_assoc(sdata);
<<<<<<< HEAD

	mod_timer(&ifmgd->timer, jiffies + IEEE80211_ASSOC_TIMEOUT);
}

void ieee80211_sta_rx_notify(struct ieee80211_sub_if_data *sdata,
			     struct ieee80211_hdr *hdr)
{
	/*
	 * We can postpone the mgd.timer whenever receiving unicast frames
	 * from AP because we know that the connection is working both ways
	 * at that time. But multicast frames (and hence also beacons) must
	 * be ignored here, because we need to trigger the timer during
	 * data idle periods for sending the periodical probe request to
	 * the AP.
	 */
	if (!is_multicast_ether_addr(hdr->addr1))
		mod_timer(&sdata->u.mgd.timer,
			  jiffies + IEEE80211_MONITORING_INTERVAL);
}

void ieee80211_beacon_loss_work(struct work_struct *work)
{
	struct ieee80211_sub_if_data *sdata =
		container_of(work, struct ieee80211_sub_if_data,
			     u.mgd.beacon_loss_work);
	struct ieee80211_if_managed *ifmgd = &sdata->u.mgd;

	printk(KERN_DEBUG "%s: driver reports beacon loss from AP %pM "
	       "- sending probe request\n", sdata->dev->name,
	       sdata->u.mgd.bssid);

	ifmgd->flags |= IEEE80211_STA_PROBEREQ_POLL;
	ieee80211_send_probe_req(sdata, ifmgd->bssid, ifmgd->ssid,
				 ifmgd->ssid_len, NULL, 0);

	mod_timer(&ifmgd->timer, jiffies + IEEE80211_MONITORING_INTERVAL);
}

void ieee80211_beacon_loss(struct ieee80211_vif *vif)
{
	struct ieee80211_sub_if_data *sdata = vif_to_sdata(vif);

	queue_work(sdata->local->hw.workqueue,
		   &sdata->u.mgd.beacon_loss_work);
}
EXPORT_SYMBOL(ieee80211_beacon_loss);

static void ieee80211_associated(struct ieee80211_sub_if_data *sdata)
{
=======

	mod_timer(&ifmgd->timer, jiffies + IEEE80211_ASSOC_TIMEOUT);
}

void ieee80211_sta_rx_notify(struct ieee80211_sub_if_data *sdata,
			     struct ieee80211_hdr *hdr)
{
	/*
	 * We can postpone the mgd.timer whenever receiving unicast frames
	 * from AP because we know that the connection is working both ways
	 * at that time. But multicast frames (and hence also beacons) must
	 * be ignored here, because we need to trigger the timer during
	 * data idle periods for sending the periodical probe request to
	 * the AP.
	 */
	if (!is_multicast_ether_addr(hdr->addr1))
		mod_timer(&sdata->u.mgd.timer,
			  jiffies + IEEE80211_MONITORING_INTERVAL);
}

void ieee80211_beacon_loss_work(struct work_struct *work)
{
	struct ieee80211_sub_if_data *sdata =
		container_of(work, struct ieee80211_sub_if_data,
			     u.mgd.beacon_loss_work);
	struct ieee80211_if_managed *ifmgd = &sdata->u.mgd;

#ifdef CONFIG_MAC80211_VERBOSE_DEBUG
	if (net_ratelimit()) {
		printk(KERN_DEBUG "%s: driver reports beacon loss from AP %pM "
		       "- sending probe request\n", sdata->dev->name,
		       sdata->u.mgd.bssid);
	}
#endif

	ifmgd->flags |= IEEE80211_STA_PROBEREQ_POLL;
	ieee80211_send_probe_req(sdata, ifmgd->bssid, ifmgd->ssid,
				 ifmgd->ssid_len, NULL, 0);

	mod_timer(&ifmgd->timer, jiffies + IEEE80211_MONITORING_INTERVAL);
}

void ieee80211_beacon_loss(struct ieee80211_vif *vif)
{
	struct ieee80211_sub_if_data *sdata = vif_to_sdata(vif);

	queue_work(sdata->local->hw.workqueue,
		   &sdata->u.mgd.beacon_loss_work);
}
EXPORT_SYMBOL(ieee80211_beacon_loss);

static void ieee80211_associated(struct ieee80211_sub_if_data *sdata)
{
>>>>>>> 6574612f
	struct ieee80211_if_managed *ifmgd = &sdata->u.mgd;
	struct ieee80211_local *local = sdata->local;
	struct sta_info *sta;
	bool disassoc = false;

	/* TODO: start monitoring current AP signal quality and number of
	 * missed beacons. Scan other channels every now and then and search
	 * for better APs. */
	/* TODO: remove expired BSSes */

	ifmgd->state = IEEE80211_STA_MLME_ASSOCIATED;

	rcu_read_lock();

	sta = sta_info_get(local, ifmgd->bssid);
	if (!sta) {
		printk(KERN_DEBUG "%s: No STA entry for own AP %pM\n",
		       sdata->dev->name, ifmgd->bssid);
		disassoc = true;
		goto unlock;
<<<<<<< HEAD
	}

	if ((ifmgd->flags & IEEE80211_STA_PROBEREQ_POLL) &&
	    time_after(jiffies, sta->last_rx + IEEE80211_MONITORING_INTERVAL)) {
		printk(KERN_DEBUG "%s: no probe response from AP %pM "
		       "- disassociating\n",
		       sdata->dev->name, ifmgd->bssid);
		disassoc = true;
		ifmgd->flags &= ~IEEE80211_STA_PROBEREQ_POLL;
		goto unlock;
	}

	/*
	 * Beacon filtering is only enabled with power save and then the
	 * stack should not check for beacon loss.
	 */
	if (!((local->hw.flags & IEEE80211_HW_BEACON_FILTER) &&
	      (local->hw.conf.flags & IEEE80211_CONF_PS)) &&
	    time_after(jiffies,
		       ifmgd->last_beacon + IEEE80211_MONITORING_INTERVAL)) {
		printk(KERN_DEBUG "%s: beacon loss from AP %pM "
		       "- sending probe request\n",
		       sdata->dev->name, ifmgd->bssid);
		ifmgd->flags |= IEEE80211_STA_PROBEREQ_POLL;
		ieee80211_send_probe_req(sdata, ifmgd->bssid, ifmgd->ssid,
					 ifmgd->ssid_len, NULL, 0);
		goto unlock;

	}

	if (time_after(jiffies, sta->last_rx + IEEE80211_PROBE_IDLE_TIME)) {
		ifmgd->flags |= IEEE80211_STA_PROBEREQ_POLL;
		ieee80211_send_probe_req(sdata, ifmgd->bssid, ifmgd->ssid,
					 ifmgd->ssid_len, NULL, 0);
	}

=======
	}

	if ((ifmgd->flags & IEEE80211_STA_PROBEREQ_POLL) &&
	    time_after(jiffies, sta->last_rx + IEEE80211_MONITORING_INTERVAL)) {
		printk(KERN_DEBUG "%s: no probe response from AP %pM "
		       "- disassociating\n",
		       sdata->dev->name, ifmgd->bssid);
		disassoc = true;
		ifmgd->flags &= ~IEEE80211_STA_PROBEREQ_POLL;
		goto unlock;
	}

	/*
	 * Beacon filtering is only enabled with power save and then the
	 * stack should not check for beacon loss.
	 */
	if (!((local->hw.flags & IEEE80211_HW_BEACON_FILTER) &&
	      (local->hw.conf.flags & IEEE80211_CONF_PS)) &&
	    time_after(jiffies,
		       ifmgd->last_beacon + IEEE80211_MONITORING_INTERVAL)) {
#ifdef CONFIG_MAC80211_VERBOSE_DEBUG
		if (net_ratelimit()) {
			printk(KERN_DEBUG "%s: beacon loss from AP %pM "
			       "- sending probe request\n",
			       sdata->dev->name, ifmgd->bssid);
		}
#endif
		ifmgd->flags |= IEEE80211_STA_PROBEREQ_POLL;
		ieee80211_send_probe_req(sdata, ifmgd->bssid, ifmgd->ssid,
					 ifmgd->ssid_len, NULL, 0);
		goto unlock;

	}

	if (time_after(jiffies, sta->last_rx + IEEE80211_PROBE_IDLE_TIME)) {
		ifmgd->flags |= IEEE80211_STA_PROBEREQ_POLL;
		ieee80211_send_probe_req(sdata, ifmgd->bssid, ifmgd->ssid,
					 ifmgd->ssid_len, NULL, 0);
	}

>>>>>>> 6574612f
 unlock:
	rcu_read_unlock();

	if (disassoc)
		ieee80211_set_disassoc(sdata, true, true,
					WLAN_REASON_PREV_AUTH_NOT_VALID);
	else
		mod_timer(&ifmgd->timer, jiffies +
				      IEEE80211_MONITORING_INTERVAL);
}


static void ieee80211_auth_completed(struct ieee80211_sub_if_data *sdata)
{
	struct ieee80211_if_managed *ifmgd = &sdata->u.mgd;

	printk(KERN_DEBUG "%s: authenticated\n", sdata->dev->name);
	ifmgd->flags |= IEEE80211_STA_AUTHENTICATED;
	if (ifmgd->flags & IEEE80211_STA_EXT_SME) {
		/* Wait for SME to request association */
		ifmgd->state = IEEE80211_STA_MLME_DISABLED;
	} else
		ieee80211_associate(sdata);
}


static void ieee80211_auth_challenge(struct ieee80211_sub_if_data *sdata,
				     struct ieee80211_mgmt *mgmt,
				     size_t len)
{
	u8 *pos;
	struct ieee802_11_elems elems;

	pos = mgmt->u.auth.variable;
	ieee802_11_parse_elems(pos, len - (pos - (u8 *) mgmt), &elems);
	if (!elems.challenge)
		return;
	ieee80211_send_auth(sdata, 3, sdata->u.mgd.auth_alg,
			    elems.challenge - 2, elems.challenge_len + 2,
			    sdata->u.mgd.bssid, 1);
	sdata->u.mgd.auth_transaction = 4;
}

static void ieee80211_rx_mgmt_auth(struct ieee80211_sub_if_data *sdata,
				   struct ieee80211_mgmt *mgmt,
				   size_t len)
{
	struct ieee80211_if_managed *ifmgd = &sdata->u.mgd;
	u16 auth_alg, auth_transaction, status_code;

	if (ifmgd->state != IEEE80211_STA_MLME_AUTHENTICATE)
		return;

	if (len < 24 + 6)
		return;

	if (memcmp(ifmgd->bssid, mgmt->sa, ETH_ALEN) != 0)
		return;

	if (memcmp(ifmgd->bssid, mgmt->bssid, ETH_ALEN) != 0)
		return;

	auth_alg = le16_to_cpu(mgmt->u.auth.auth_alg);
	auth_transaction = le16_to_cpu(mgmt->u.auth.auth_transaction);
	status_code = le16_to_cpu(mgmt->u.auth.status_code);

	if (auth_alg != ifmgd->auth_alg ||
	    auth_transaction != ifmgd->auth_transaction)
		return;

	if (status_code != WLAN_STATUS_SUCCESS) {
		if (status_code == WLAN_STATUS_NOT_SUPPORTED_AUTH_ALG) {
			u8 algs[3];
			const int num_algs = ARRAY_SIZE(algs);
			int i, pos;
			algs[0] = algs[1] = algs[2] = 0xff;
			if (ifmgd->auth_algs & IEEE80211_AUTH_ALG_OPEN)
				algs[0] = WLAN_AUTH_OPEN;
			if (ifmgd->auth_algs & IEEE80211_AUTH_ALG_SHARED_KEY)
				algs[1] = WLAN_AUTH_SHARED_KEY;
			if (ifmgd->auth_algs & IEEE80211_AUTH_ALG_LEAP)
				algs[2] = WLAN_AUTH_LEAP;
			if (ifmgd->auth_alg == WLAN_AUTH_OPEN)
				pos = 0;
			else if (ifmgd->auth_alg == WLAN_AUTH_SHARED_KEY)
				pos = 1;
			else
				pos = 2;
			for (i = 0; i < num_algs; i++) {
				pos++;
				if (pos >= num_algs)
					pos = 0;
				if (algs[pos] == ifmgd->auth_alg ||
				    algs[pos] == 0xff)
					continue;
				if (algs[pos] == WLAN_AUTH_SHARED_KEY &&
				    !ieee80211_sta_wep_configured(sdata))
					continue;
				ifmgd->auth_alg = algs[pos];
				break;
			}
		}
		return;
	}

	switch (ifmgd->auth_alg) {
	case WLAN_AUTH_OPEN:
	case WLAN_AUTH_LEAP:
	case WLAN_AUTH_FT:
		ieee80211_auth_completed(sdata);
		cfg80211_send_rx_auth(sdata->dev, (u8 *) mgmt, len);
		break;
	case WLAN_AUTH_SHARED_KEY:
		if (ifmgd->auth_transaction == 4) {
			ieee80211_auth_completed(sdata);
			cfg80211_send_rx_auth(sdata->dev, (u8 *) mgmt, len);
		} else
			ieee80211_auth_challenge(sdata, mgmt, len);
		break;
	}
}


static void ieee80211_rx_mgmt_deauth(struct ieee80211_sub_if_data *sdata,
				     struct ieee80211_mgmt *mgmt,
				     size_t len)
{
	struct ieee80211_if_managed *ifmgd = &sdata->u.mgd;
	u16 reason_code;

	if (len < 24 + 2)
		return;

	if (memcmp(ifmgd->bssid, mgmt->sa, ETH_ALEN))
		return;

	reason_code = le16_to_cpu(mgmt->u.deauth.reason_code);

	if (ifmgd->flags & IEEE80211_STA_AUTHENTICATED)
		printk(KERN_DEBUG "%s: deauthenticated (Reason: %u)\n",
				sdata->dev->name, reason_code);

	if (!(ifmgd->flags & IEEE80211_STA_EXT_SME) &&
	    (ifmgd->state == IEEE80211_STA_MLME_AUTHENTICATE ||
	     ifmgd->state == IEEE80211_STA_MLME_ASSOCIATE ||
	     ifmgd->state == IEEE80211_STA_MLME_ASSOCIATED)) {
		ifmgd->state = IEEE80211_STA_MLME_DIRECT_PROBE;
		mod_timer(&ifmgd->timer, jiffies +
				      IEEE80211_RETRY_AUTH_INTERVAL);
	}

	ieee80211_set_disassoc(sdata, true, false, 0);
	ifmgd->flags &= ~IEEE80211_STA_AUTHENTICATED;
	cfg80211_send_rx_deauth(sdata->dev, (u8 *) mgmt, len);
}


static void ieee80211_rx_mgmt_disassoc(struct ieee80211_sub_if_data *sdata,
				       struct ieee80211_mgmt *mgmt,
				       size_t len)
{
	struct ieee80211_if_managed *ifmgd = &sdata->u.mgd;
	u16 reason_code;

	if (len < 24 + 2)
		return;

	if (memcmp(ifmgd->bssid, mgmt->sa, ETH_ALEN))
		return;

	reason_code = le16_to_cpu(mgmt->u.disassoc.reason_code);

	if (ifmgd->flags & IEEE80211_STA_ASSOCIATED)
		printk(KERN_DEBUG "%s: disassociated (Reason: %u)\n",
				sdata->dev->name, reason_code);

	if (!(ifmgd->flags & IEEE80211_STA_EXT_SME) &&
	    ifmgd->state == IEEE80211_STA_MLME_ASSOCIATED) {
		ifmgd->state = IEEE80211_STA_MLME_ASSOCIATE;
		mod_timer(&ifmgd->timer, jiffies +
				      IEEE80211_RETRY_AUTH_INTERVAL);
	}

	ieee80211_set_disassoc(sdata, false, false, reason_code);
	cfg80211_send_rx_disassoc(sdata->dev, (u8 *) mgmt, len);
}


static void ieee80211_rx_mgmt_assoc_resp(struct ieee80211_sub_if_data *sdata,
					 struct ieee80211_mgmt *mgmt,
					 size_t len,
					 int reassoc)
{
	struct ieee80211_if_managed *ifmgd = &sdata->u.mgd;
	struct ieee80211_local *local = sdata->local;
	struct ieee80211_supported_band *sband;
	struct sta_info *sta;
	u32 rates, basic_rates;
	u16 capab_info, status_code, aid;
	struct ieee802_11_elems elems;
	struct ieee80211_bss_conf *bss_conf = &sdata->vif.bss_conf;
	u8 *pos;
	u32 changed = 0;
	int i, j;
	bool have_higher_than_11mbit = false, newsta = false;
	u16 ap_ht_cap_flags;

	/* AssocResp and ReassocResp have identical structure, so process both
	 * of them in this function. */

	if (ifmgd->state != IEEE80211_STA_MLME_ASSOCIATE)
		return;

	if (len < 24 + 6)
		return;

	if (memcmp(ifmgd->bssid, mgmt->sa, ETH_ALEN) != 0)
		return;

	capab_info = le16_to_cpu(mgmt->u.assoc_resp.capab_info);
	status_code = le16_to_cpu(mgmt->u.assoc_resp.status_code);
	aid = le16_to_cpu(mgmt->u.assoc_resp.aid);

	printk(KERN_DEBUG "%s: RX %sssocResp from %pM (capab=0x%x "
	       "status=%d aid=%d)\n",
	       sdata->dev->name, reassoc ? "Rea" : "A", mgmt->sa,
	       capab_info, status_code, (u16)(aid & ~(BIT(15) | BIT(14))));

	pos = mgmt->u.assoc_resp.variable;
	ieee802_11_parse_elems(pos, len - (pos - (u8 *) mgmt), &elems);

	if (status_code == WLAN_STATUS_ASSOC_REJECTED_TEMPORARILY &&
	    elems.timeout_int && elems.timeout_int_len == 5 &&
	    elems.timeout_int[0] == WLAN_TIMEOUT_ASSOC_COMEBACK) {
		u32 tu, ms;
		tu = get_unaligned_le32(elems.timeout_int + 1);
		ms = tu * 1024 / 1000;
		printk(KERN_DEBUG "%s: AP rejected association temporarily; "
		       "comeback duration %u TU (%u ms)\n",
		       sdata->dev->name, tu, ms);
		if (ms > IEEE80211_ASSOC_TIMEOUT)
			mod_timer(&ifmgd->timer,
				  jiffies + msecs_to_jiffies(ms));
		return;
	}

	if (status_code != WLAN_STATUS_SUCCESS) {
		printk(KERN_DEBUG "%s: AP denied association (code=%d)\n",
		       sdata->dev->name, status_code);
		/* if this was a reassociation, ensure we try a "full"
		 * association next time. This works around some broken APs
		 * which do not correctly reject reassociation requests. */
		ifmgd->flags &= ~IEEE80211_STA_PREV_BSSID_SET;
		return;
	}

	if ((aid & (BIT(15) | BIT(14))) != (BIT(15) | BIT(14)))
		printk(KERN_DEBUG "%s: invalid aid value %d; bits 15:14 not "
		       "set\n", sdata->dev->name, aid);
	aid &= ~(BIT(15) | BIT(14));

	if (!elems.supp_rates) {
		printk(KERN_DEBUG "%s: no SuppRates element in AssocResp\n",
		       sdata->dev->name);
		return;
	}

	printk(KERN_DEBUG "%s: associated\n", sdata->dev->name);
	ifmgd->aid = aid;
	ifmgd->ap_capab = capab_info;

	kfree(ifmgd->assocresp_ies);
	ifmgd->assocresp_ies_len = len - (pos - (u8 *) mgmt);
	ifmgd->assocresp_ies = kmalloc(ifmgd->assocresp_ies_len, GFP_KERNEL);
	if (ifmgd->assocresp_ies)
		memcpy(ifmgd->assocresp_ies, pos, ifmgd->assocresp_ies_len);

	rcu_read_lock();

	/* Add STA entry for the AP */
	sta = sta_info_get(local, ifmgd->bssid);
	if (!sta) {
		newsta = true;

		sta = sta_info_alloc(sdata, ifmgd->bssid, GFP_ATOMIC);
		if (!sta) {
			printk(KERN_DEBUG "%s: failed to alloc STA entry for"
			       " the AP\n", sdata->dev->name);
			rcu_read_unlock();
			return;
		}

		/* update new sta with its last rx activity */
		sta->last_rx = jiffies;
	}

	/*
	 * FIXME: Do we really need to update the sta_info's information here?
	 *	  We already know about the AP (we found it in our list) so it
	 *	  should already be filled with the right info, no?
	 *	  As is stands, all this is racy because typically we assume
	 *	  the information that is filled in here (except flags) doesn't
	 *	  change while a STA structure is alive. As such, it should move
	 *	  to between the sta_info_alloc() and sta_info_insert() above.
	 */

	set_sta_flags(sta, WLAN_STA_AUTH | WLAN_STA_ASSOC | WLAN_STA_ASSOC_AP |
			   WLAN_STA_AUTHORIZED);

	rates = 0;
	basic_rates = 0;
	sband = local->hw.wiphy->bands[local->hw.conf.channel->band];

	for (i = 0; i < elems.supp_rates_len; i++) {
		int rate = (elems.supp_rates[i] & 0x7f) * 5;
		bool is_basic = !!(elems.supp_rates[i] & 0x80);

		if (rate > 110)
			have_higher_than_11mbit = true;

		for (j = 0; j < sband->n_bitrates; j++) {
			if (sband->bitrates[j].bitrate == rate) {
				rates |= BIT(j);
				if (is_basic)
					basic_rates |= BIT(j);
				break;
			}
		}
	}

	for (i = 0; i < elems.ext_supp_rates_len; i++) {
		int rate = (elems.ext_supp_rates[i] & 0x7f) * 5;
		bool is_basic = !!(elems.ext_supp_rates[i] & 0x80);

		if (rate > 110)
			have_higher_than_11mbit = true;

		for (j = 0; j < sband->n_bitrates; j++) {
			if (sband->bitrates[j].bitrate == rate) {
				rates |= BIT(j);
				if (is_basic)
					basic_rates |= BIT(j);
				break;
			}
		}
	}

	sta->sta.supp_rates[local->hw.conf.channel->band] = rates;
	sdata->vif.bss_conf.basic_rates = basic_rates;

	/* cf. IEEE 802.11 9.2.12 */
	if (local->hw.conf.channel->band == IEEE80211_BAND_2GHZ &&
	    have_higher_than_11mbit)
		sdata->flags |= IEEE80211_SDATA_OPERATING_GMODE;
	else
		sdata->flags &= ~IEEE80211_SDATA_OPERATING_GMODE;

	/* If TKIP/WEP is used, no need to parse AP's HT capabilities */
	if (elems.ht_cap_elem && !(ifmgd->flags & IEEE80211_STA_TKIP_WEP_USED))
		ieee80211_ht_cap_ie_to_sta_ht_cap(sband,
				elems.ht_cap_elem, &sta->sta.ht_cap);

	ap_ht_cap_flags = sta->sta.ht_cap.cap;

	rate_control_rate_init(sta);

	if (ifmgd->flags & IEEE80211_STA_MFP_ENABLED)
		set_sta_flags(sta, WLAN_STA_MFP);

	if (elems.wmm_param)
		set_sta_flags(sta, WLAN_STA_WME);

	if (newsta) {
		int err = sta_info_insert(sta);
		if (err) {
			printk(KERN_DEBUG "%s: failed to insert STA entry for"
			       " the AP (error %d)\n", sdata->dev->name, err);
			rcu_read_unlock();
			return;
		}
	}

	rcu_read_unlock();

	if (elems.wmm_param)
		ieee80211_sta_wmm_params(local, ifmgd, elems.wmm_param,
					 elems.wmm_param_len);

	if (elems.ht_info_elem && elems.wmm_param &&
	    (ifmgd->flags & IEEE80211_STA_WMM_ENABLED) &&
	    !(ifmgd->flags & IEEE80211_STA_TKIP_WEP_USED))
		changed |= ieee80211_enable_ht(sdata, elems.ht_info_elem,
					       ap_ht_cap_flags);

	/* set AID and assoc capability,
	 * ieee80211_set_associated() will tell the driver */
	bss_conf->aid = aid;
	bss_conf->assoc_capability = capab_info;
	ieee80211_set_associated(sdata, changed);

	/*
	 * initialise the time of last beacon to be the association time,
	 * otherwise beacon loss check will trigger immediately
	 */
	ifmgd->last_beacon = jiffies;

	ieee80211_associated(sdata);
	cfg80211_send_rx_assoc(sdata->dev, (u8 *) mgmt, len);
}


static void ieee80211_rx_bss_info(struct ieee80211_sub_if_data *sdata,
				  struct ieee80211_mgmt *mgmt,
				  size_t len,
				  struct ieee80211_rx_status *rx_status,
				  struct ieee802_11_elems *elems,
				  bool beacon)
{
	struct ieee80211_local *local = sdata->local;
	int freq;
	struct ieee80211_bss *bss;
	struct ieee80211_channel *channel;

	if (elems->ds_params && elems->ds_params_len == 1)
		freq = ieee80211_channel_to_frequency(elems->ds_params[0]);
	else
		freq = rx_status->freq;

	channel = ieee80211_get_channel(local->hw.wiphy, freq);

	if (!channel || channel->flags & IEEE80211_CHAN_DISABLED)
		return;

	bss = ieee80211_bss_info_update(local, rx_status, mgmt, len, elems,
					channel, beacon);
	if (!bss)
		return;

	if (elems->ch_switch_elem && (elems->ch_switch_elem_len == 3) &&
	    (memcmp(mgmt->bssid, sdata->u.mgd.bssid, ETH_ALEN) == 0)) {
		struct ieee80211_channel_sw_ie *sw_elem =
			(struct ieee80211_channel_sw_ie *)elems->ch_switch_elem;
		ieee80211_process_chanswitch(sdata, sw_elem, bss);
	}

	ieee80211_rx_bss_put(local, bss);
}


static void ieee80211_rx_mgmt_probe_resp(struct ieee80211_sub_if_data *sdata,
					 struct ieee80211_mgmt *mgmt,
					 size_t len,
					 struct ieee80211_rx_status *rx_status)
{
	struct ieee80211_if_managed *ifmgd;
	size_t baselen;
	struct ieee802_11_elems elems;

	ifmgd = &sdata->u.mgd;

	if (memcmp(mgmt->da, sdata->dev->dev_addr, ETH_ALEN))
		return; /* ignore ProbeResp to foreign address */

	baselen = (u8 *) mgmt->u.probe_resp.variable - (u8 *) mgmt;
	if (baselen > len)
		return;

	ieee802_11_parse_elems(mgmt->u.probe_resp.variable, len - baselen,
				&elems);

	ieee80211_rx_bss_info(sdata, mgmt, len, rx_status, &elems, false);

	/* direct probe may be part of the association flow */
	if (test_and_clear_bit(IEEE80211_STA_REQ_DIRECT_PROBE,
			       &ifmgd->request)) {
		printk(KERN_DEBUG "%s direct probe responded\n",
		       sdata->dev->name);
		ieee80211_authenticate(sdata);
	}

	if (ifmgd->flags & IEEE80211_STA_PROBEREQ_POLL)
		ifmgd->flags &= ~IEEE80211_STA_PROBEREQ_POLL;
}

static void ieee80211_rx_mgmt_beacon(struct ieee80211_sub_if_data *sdata,
				     struct ieee80211_mgmt *mgmt,
				     size_t len,
				     struct ieee80211_rx_status *rx_status)
{
	struct ieee80211_if_managed *ifmgd;
	size_t baselen;
	struct ieee802_11_elems elems;
	struct ieee80211_local *local = sdata->local;
	u32 changed = 0;
	bool erp_valid, directed_tim;
	u8 erp_value = 0;

	/* Process beacon from the current BSS */
	baselen = (u8 *) mgmt->u.beacon.variable - (u8 *) mgmt;
	if (baselen > len)
		return;

	ieee802_11_parse_elems(mgmt->u.beacon.variable, len - baselen, &elems);

	ieee80211_rx_bss_info(sdata, mgmt, len, rx_status, &elems, true);

	if (sdata->vif.type != NL80211_IFTYPE_STATION)
		return;

	ifmgd = &sdata->u.mgd;

	if (!(ifmgd->flags & IEEE80211_STA_ASSOCIATED) ||
	    memcmp(ifmgd->bssid, mgmt->bssid, ETH_ALEN) != 0)
		return;

	if (rx_status->freq != local->hw.conf.channel->center_freq)
		return;

	ieee80211_sta_wmm_params(local, ifmgd, elems.wmm_param,
				 elems.wmm_param_len);

	if (local->hw.flags & IEEE80211_HW_PS_NULLFUNC_STACK) {
		directed_tim = ieee80211_check_tim(&elems, ifmgd->aid);

		if (directed_tim) {
			if (local->hw.conf.dynamic_ps_timeout > 0) {
				local->hw.conf.flags &= ~IEEE80211_CONF_PS;
				ieee80211_hw_config(local,
						    IEEE80211_CONF_CHANGE_PS);
				ieee80211_send_nullfunc(local, sdata, 0);
			} else {
				local->pspolling = true;

				/*
				 * Here is assumed that the driver will be
				 * able to send ps-poll frame and receive a
				 * response even though power save mode is
				 * enabled, but some drivers might require
				 * to disable power save here. This needs
				 * to be investigated.
				 */
				ieee80211_send_pspoll(local, sdata);
			}
		}
	}

	if (elems.erp_info && elems.erp_info_len >= 1) {
		erp_valid = true;
		erp_value = elems.erp_info[0];
	} else {
		erp_valid = false;
	}
	changed |= ieee80211_handle_bss_capability(sdata,
			le16_to_cpu(mgmt->u.beacon.capab_info),
			erp_valid, erp_value);


	if (elems.ht_cap_elem && elems.ht_info_elem && elems.wmm_param &&
	    !(ifmgd->flags & IEEE80211_STA_TKIP_WEP_USED)) {
		struct sta_info *sta;
		struct ieee80211_supported_band *sband;
		u16 ap_ht_cap_flags;

		rcu_read_lock();

		sta = sta_info_get(local, ifmgd->bssid);
		if (!sta) {
			rcu_read_unlock();
			return;
		}

		sband = local->hw.wiphy->bands[local->hw.conf.channel->band];

		ieee80211_ht_cap_ie_to_sta_ht_cap(sband,
				elems.ht_cap_elem, &sta->sta.ht_cap);

		ap_ht_cap_flags = sta->sta.ht_cap.cap;

		rcu_read_unlock();

		changed |= ieee80211_enable_ht(sdata, elems.ht_info_elem,
					       ap_ht_cap_flags);
	}

	if (elems.country_elem) {
		/* Note we are only reviewing this on beacons
		 * for the BSSID we are associated to */
		regulatory_hint_11d(local->hw.wiphy,
			elems.country_elem, elems.country_elem_len);

		/* TODO: IBSS also needs this */
		if (elems.pwr_constr_elem)
			ieee80211_handle_pwr_constr(sdata,
				le16_to_cpu(mgmt->u.probe_resp.capab_info),
				elems.pwr_constr_elem,
				elems.pwr_constr_elem_len);
	}

	ieee80211_bss_info_change_notify(sdata, changed);
}

ieee80211_rx_result ieee80211_sta_rx_mgmt(struct ieee80211_sub_if_data *sdata,
					  struct sk_buff *skb,
					  struct ieee80211_rx_status *rx_status)
{
	struct ieee80211_local *local = sdata->local;
	struct ieee80211_mgmt *mgmt;
	u16 fc;

	if (skb->len < 24)
		return RX_DROP_MONITOR;

	mgmt = (struct ieee80211_mgmt *) skb->data;
	fc = le16_to_cpu(mgmt->frame_control);

	switch (fc & IEEE80211_FCTL_STYPE) {
	case IEEE80211_STYPE_PROBE_REQ:
	case IEEE80211_STYPE_PROBE_RESP:
	case IEEE80211_STYPE_BEACON:
		memcpy(skb->cb, rx_status, sizeof(*rx_status));
	case IEEE80211_STYPE_AUTH:
	case IEEE80211_STYPE_ASSOC_RESP:
	case IEEE80211_STYPE_REASSOC_RESP:
	case IEEE80211_STYPE_DEAUTH:
	case IEEE80211_STYPE_DISASSOC:
		skb_queue_tail(&sdata->u.mgd.skb_queue, skb);
		queue_work(local->hw.workqueue, &sdata->u.mgd.work);
		return RX_QUEUED;
	}

	return RX_DROP_MONITOR;
}

static void ieee80211_sta_rx_queued_mgmt(struct ieee80211_sub_if_data *sdata,
					 struct sk_buff *skb)
{
	struct ieee80211_rx_status *rx_status;
	struct ieee80211_mgmt *mgmt;
	u16 fc;

	rx_status = (struct ieee80211_rx_status *) skb->cb;
	mgmt = (struct ieee80211_mgmt *) skb->data;
	fc = le16_to_cpu(mgmt->frame_control);

	switch (fc & IEEE80211_FCTL_STYPE) {
	case IEEE80211_STYPE_PROBE_RESP:
		ieee80211_rx_mgmt_probe_resp(sdata, mgmt, skb->len,
					     rx_status);
		break;
	case IEEE80211_STYPE_BEACON:
		ieee80211_rx_mgmt_beacon(sdata, mgmt, skb->len,
					 rx_status);
		break;
	case IEEE80211_STYPE_AUTH:
		ieee80211_rx_mgmt_auth(sdata, mgmt, skb->len);
		break;
	case IEEE80211_STYPE_ASSOC_RESP:
		ieee80211_rx_mgmt_assoc_resp(sdata, mgmt, skb->len, 0);
		break;
	case IEEE80211_STYPE_REASSOC_RESP:
		ieee80211_rx_mgmt_assoc_resp(sdata, mgmt, skb->len, 1);
		break;
	case IEEE80211_STYPE_DEAUTH:
		ieee80211_rx_mgmt_deauth(sdata, mgmt, skb->len);
		break;
	case IEEE80211_STYPE_DISASSOC:
		ieee80211_rx_mgmt_disassoc(sdata, mgmt, skb->len);
		break;
	}

	kfree_skb(skb);
}

static void ieee80211_sta_timer(unsigned long data)
{
	struct ieee80211_sub_if_data *sdata =
		(struct ieee80211_sub_if_data *) data;
	struct ieee80211_if_managed *ifmgd = &sdata->u.mgd;
	struct ieee80211_local *local = sdata->local;

	set_bit(IEEE80211_STA_REQ_RUN, &ifmgd->request);
	queue_work(local->hw.workqueue, &ifmgd->work);
}

static void ieee80211_sta_reset_auth(struct ieee80211_sub_if_data *sdata)
{
	struct ieee80211_if_managed *ifmgd = &sdata->u.mgd;
	struct ieee80211_local *local = sdata->local;

	if (local->ops->reset_tsf) {
		/* Reset own TSF to allow time synchronization work. */
		local->ops->reset_tsf(local_to_hw(local));
	}

	ifmgd->wmm_last_param_set = -1; /* allow any WMM update */


	if (ifmgd->auth_algs & IEEE80211_AUTH_ALG_OPEN)
		ifmgd->auth_alg = WLAN_AUTH_OPEN;
	else if (ifmgd->auth_algs & IEEE80211_AUTH_ALG_SHARED_KEY)
		ifmgd->auth_alg = WLAN_AUTH_SHARED_KEY;
	else if (ifmgd->auth_algs & IEEE80211_AUTH_ALG_LEAP)
		ifmgd->auth_alg = WLAN_AUTH_LEAP;
	else if (ifmgd->auth_algs & IEEE80211_AUTH_ALG_FT)
		ifmgd->auth_alg = WLAN_AUTH_FT;
	else
		ifmgd->auth_alg = WLAN_AUTH_OPEN;
	ifmgd->auth_transaction = -1;
	ifmgd->flags &= ~IEEE80211_STA_ASSOCIATED;
	ifmgd->assoc_scan_tries = 0;
	ifmgd->direct_probe_tries = 0;
	ifmgd->auth_tries = 0;
	ifmgd->assoc_tries = 0;
	netif_tx_stop_all_queues(sdata->dev);
	netif_carrier_off(sdata->dev);
}

static int ieee80211_sta_config_auth(struct ieee80211_sub_if_data *sdata)
{
	struct ieee80211_if_managed *ifmgd = &sdata->u.mgd;
	struct ieee80211_local *local = sdata->local;
	struct ieee80211_bss *bss;
	u8 *bssid = ifmgd->bssid, *ssid = ifmgd->ssid;
	u8 ssid_len = ifmgd->ssid_len;
	u16 capa_mask = WLAN_CAPABILITY_ESS;
	u16 capa_val = WLAN_CAPABILITY_ESS;
	struct ieee80211_channel *chan = local->oper_channel;

	if (!(ifmgd->flags & IEEE80211_STA_EXT_SME) &&
	    ifmgd->flags & (IEEE80211_STA_AUTO_SSID_SEL |
			    IEEE80211_STA_AUTO_BSSID_SEL |
			    IEEE80211_STA_AUTO_CHANNEL_SEL)) {
		capa_mask |= WLAN_CAPABILITY_PRIVACY;
		if (sdata->default_key)
			capa_val |= WLAN_CAPABILITY_PRIVACY;
	}

	if (ifmgd->flags & IEEE80211_STA_AUTO_CHANNEL_SEL)
		chan = NULL;
<<<<<<< HEAD

	if (ifmgd->flags & IEEE80211_STA_AUTO_BSSID_SEL)
		bssid = NULL;

=======

	if (ifmgd->flags & IEEE80211_STA_AUTO_BSSID_SEL)
		bssid = NULL;

>>>>>>> 6574612f
	if (ifmgd->flags & IEEE80211_STA_AUTO_SSID_SEL) {
		ssid = NULL;
		ssid_len = 0;
	}

	bss = (void *)cfg80211_get_bss(local->hw.wiphy, chan,
				       bssid, ssid, ssid_len,
				       capa_mask, capa_val);

	if (bss) {
		ieee80211_set_freq(sdata, bss->cbss.channel->center_freq);
		if (!(ifmgd->flags & IEEE80211_STA_SSID_SET))
			ieee80211_sta_set_ssid(sdata, bss->ssid,
					       bss->ssid_len);
		ieee80211_sta_set_bssid(sdata, bss->cbss.bssid);
		ieee80211_sta_def_wmm_params(sdata, bss->supp_rates_len,
						    bss->supp_rates);
		if (sdata->u.mgd.mfp == IEEE80211_MFP_REQUIRED)
			sdata->u.mgd.flags |= IEEE80211_STA_MFP_ENABLED;
		else
			sdata->u.mgd.flags &= ~IEEE80211_STA_MFP_ENABLED;

		/* Send out direct probe if no probe resp was received or
		 * the one we have is outdated
		 */
		if (!bss->last_probe_resp ||
		    time_after(jiffies, bss->last_probe_resp
					+ IEEE80211_SCAN_RESULT_EXPIRE))
			ifmgd->state = IEEE80211_STA_MLME_DIRECT_PROBE;
		else
			ifmgd->state = IEEE80211_STA_MLME_AUTHENTICATE;

		ieee80211_rx_bss_put(local, bss);
		ieee80211_sta_reset_auth(sdata);
		return 0;
	} else {
		if (ifmgd->assoc_scan_tries < IEEE80211_ASSOC_SCANS_MAX_TRIES) {
			ifmgd->assoc_scan_tries++;
			/* XXX maybe racy? */
			if (local->scan_req)
				return -1;
			memcpy(local->int_scan_req.ssids[0].ssid,
			       ifmgd->ssid, IEEE80211_MAX_SSID_LEN);
			if (ifmgd->flags & IEEE80211_STA_AUTO_SSID_SEL)
				local->int_scan_req.ssids[0].ssid_len = 0;
			else
				local->int_scan_req.ssids[0].ssid_len = ifmgd->ssid_len;

			if (ieee80211_start_scan(sdata, &local->int_scan_req))
				ieee80211_scan_failed(local);

			ifmgd->state = IEEE80211_STA_MLME_AUTHENTICATE;
			set_bit(IEEE80211_STA_REQ_AUTH, &ifmgd->request);
		} else {
			ifmgd->assoc_scan_tries = 0;
			ifmgd->state = IEEE80211_STA_MLME_DISABLED;
		}
	}
	return -1;
}


static void ieee80211_sta_work(struct work_struct *work)
{
	struct ieee80211_sub_if_data *sdata =
		container_of(work, struct ieee80211_sub_if_data, u.mgd.work);
	struct ieee80211_local *local = sdata->local;
	struct ieee80211_if_managed *ifmgd;
	struct sk_buff *skb;

	if (!netif_running(sdata->dev))
		return;

	if (local->sw_scanning || local->hw_scanning)
		return;

	if (WARN_ON(sdata->vif.type != NL80211_IFTYPE_STATION))
		return;
	ifmgd = &sdata->u.mgd;

	while ((skb = skb_dequeue(&ifmgd->skb_queue)))
		ieee80211_sta_rx_queued_mgmt(sdata, skb);

	if (ifmgd->state != IEEE80211_STA_MLME_DIRECT_PROBE &&
	    ifmgd->state != IEEE80211_STA_MLME_AUTHENTICATE &&
	    ifmgd->state != IEEE80211_STA_MLME_ASSOCIATE &&
	    test_and_clear_bit(IEEE80211_STA_REQ_SCAN, &ifmgd->request)) {
		/*
		 * The call to ieee80211_start_scan can fail but ieee80211_request_scan
		 * (which queued ieee80211_sta_work) did not return an error. Thus, call
		 * ieee80211_scan_failed here if ieee80211_start_scan fails in order to
		 * notify the scan requester.
		 */
		if (ieee80211_start_scan(sdata, local->scan_req))
			ieee80211_scan_failed(local);
		return;
	}

	if (test_and_clear_bit(IEEE80211_STA_REQ_AUTH, &ifmgd->request)) {
		if (ieee80211_sta_config_auth(sdata))
			return;
		clear_bit(IEEE80211_STA_REQ_RUN, &ifmgd->request);
	} else if (!test_and_clear_bit(IEEE80211_STA_REQ_RUN, &ifmgd->request))
		return;

	switch (ifmgd->state) {
	case IEEE80211_STA_MLME_DISABLED:
		break;
	case IEEE80211_STA_MLME_DIRECT_PROBE:
		ieee80211_direct_probe(sdata);
		break;
	case IEEE80211_STA_MLME_AUTHENTICATE:
		ieee80211_authenticate(sdata);
		break;
	case IEEE80211_STA_MLME_ASSOCIATE:
		ieee80211_associate(sdata);
		break;
	case IEEE80211_STA_MLME_ASSOCIATED:
		ieee80211_associated(sdata);
		break;
	default:
		WARN_ON(1);
		break;
	}

	if (ieee80211_privacy_mismatch(sdata)) {
		printk(KERN_DEBUG "%s: privacy configuration mismatch and "
		       "mixed-cell disabled - disassociate\n", sdata->dev->name);

		ieee80211_set_disassoc(sdata, false, true,
					WLAN_REASON_UNSPECIFIED);
	}
}

static void ieee80211_restart_sta_timer(struct ieee80211_sub_if_data *sdata)
{
	if (sdata->vif.type == NL80211_IFTYPE_STATION) {
		/*
		 * Need to update last_beacon to avoid beacon loss
		 * test to trigger.
		 */
		sdata->u.mgd.last_beacon = jiffies;


		queue_work(sdata->local->hw.workqueue,
			   &sdata->u.mgd.work);
<<<<<<< HEAD
=======
	}
>>>>>>> 6574612f
}

/* interface setup */
void ieee80211_sta_setup_sdata(struct ieee80211_sub_if_data *sdata)
{
	struct ieee80211_if_managed *ifmgd;

	ifmgd = &sdata->u.mgd;
	INIT_WORK(&ifmgd->work, ieee80211_sta_work);
	INIT_WORK(&ifmgd->chswitch_work, ieee80211_chswitch_work);
	INIT_WORK(&ifmgd->beacon_loss_work, ieee80211_beacon_loss_work);
	setup_timer(&ifmgd->timer, ieee80211_sta_timer,
<<<<<<< HEAD
		    (unsigned long) sdata);
	setup_timer(&ifmgd->chswitch_timer, ieee80211_chswitch_timer,
		    (unsigned long) sdata);
=======
		    (unsigned long) sdata);
	setup_timer(&ifmgd->chswitch_timer, ieee80211_chswitch_timer,
		    (unsigned long) sdata);
>>>>>>> 6574612f
	skb_queue_head_init(&ifmgd->skb_queue);

	ifmgd->capab = WLAN_CAPABILITY_ESS;
	ifmgd->auth_algs = IEEE80211_AUTH_ALG_OPEN |
		IEEE80211_AUTH_ALG_SHARED_KEY;
	ifmgd->flags |= IEEE80211_STA_CREATE_IBSS |
		IEEE80211_STA_AUTO_BSSID_SEL |
		IEEE80211_STA_AUTO_CHANNEL_SEL;
	if (sdata->local->hw.queues >= 4)
		ifmgd->flags |= IEEE80211_STA_WMM_ENABLED;
}

/* configuration hooks */
void ieee80211_sta_req_auth(struct ieee80211_sub_if_data *sdata)
{
	struct ieee80211_if_managed *ifmgd = &sdata->u.mgd;
	struct ieee80211_local *local = sdata->local;

	if (WARN_ON(sdata->vif.type != NL80211_IFTYPE_STATION))
		return;

	if ((ifmgd->flags & (IEEE80211_STA_BSSID_SET |
			     IEEE80211_STA_AUTO_BSSID_SEL)) &&
	    (ifmgd->flags & (IEEE80211_STA_SSID_SET |
			     IEEE80211_STA_AUTO_SSID_SEL))) {

		if (ifmgd->state == IEEE80211_STA_MLME_ASSOCIATED)
			ieee80211_set_disassoc(sdata, true, true,
					       WLAN_REASON_DEAUTH_LEAVING);

		if (!(ifmgd->flags & IEEE80211_STA_EXT_SME) ||
		    ifmgd->state != IEEE80211_STA_MLME_ASSOCIATE)
			set_bit(IEEE80211_STA_REQ_AUTH, &ifmgd->request);
		else if (ifmgd->flags & IEEE80211_STA_EXT_SME)
			set_bit(IEEE80211_STA_REQ_RUN, &ifmgd->request);
		queue_work(local->hw.workqueue, &ifmgd->work);
	}
}

int ieee80211_sta_commit(struct ieee80211_sub_if_data *sdata)
{
	struct ieee80211_if_managed *ifmgd = &sdata->u.mgd;

	if (ifmgd->ssid_len)
		ifmgd->flags |= IEEE80211_STA_SSID_SET;
	else
		ifmgd->flags &= ~IEEE80211_STA_SSID_SET;

	return 0;
}

int ieee80211_sta_set_ssid(struct ieee80211_sub_if_data *sdata, char *ssid, size_t len)
{
	struct ieee80211_if_managed *ifmgd;

	if (len > IEEE80211_MAX_SSID_LEN)
		return -EINVAL;

	ifmgd = &sdata->u.mgd;

	if (ifmgd->ssid_len != len || memcmp(ifmgd->ssid, ssid, len) != 0) {
		/*
		 * Do not use reassociation if SSID is changed (different ESS).
		 */
		ifmgd->flags &= ~IEEE80211_STA_PREV_BSSID_SET;
		memset(ifmgd->ssid, 0, sizeof(ifmgd->ssid));
		memcpy(ifmgd->ssid, ssid, len);
		ifmgd->ssid_len = len;
	}

	return ieee80211_sta_commit(sdata);
}

int ieee80211_sta_get_ssid(struct ieee80211_sub_if_data *sdata, char *ssid, size_t *len)
{
	struct ieee80211_if_managed *ifmgd = &sdata->u.mgd;
	memcpy(ssid, ifmgd->ssid, ifmgd->ssid_len);
	*len = ifmgd->ssid_len;
	return 0;
}

int ieee80211_sta_set_bssid(struct ieee80211_sub_if_data *sdata, u8 *bssid)
{
	struct ieee80211_if_managed *ifmgd = &sdata->u.mgd;

	if (is_valid_ether_addr(bssid)) {
		memcpy(ifmgd->bssid, bssid, ETH_ALEN);
		ifmgd->flags |= IEEE80211_STA_BSSID_SET;
	} else {
		memset(ifmgd->bssid, 0, ETH_ALEN);
		ifmgd->flags &= ~IEEE80211_STA_BSSID_SET;
	}

	if (netif_running(sdata->dev)) {
		if (ieee80211_if_config(sdata, IEEE80211_IFCC_BSSID)) {
			printk(KERN_DEBUG "%s: Failed to config new BSSID to "
			       "the low-level driver\n", sdata->dev->name);
		}
	}

	return ieee80211_sta_commit(sdata);
}

int ieee80211_sta_set_extra_ie(struct ieee80211_sub_if_data *sdata,
			       const char *ie, size_t len)
{
	struct ieee80211_if_managed *ifmgd = &sdata->u.mgd;

	kfree(ifmgd->extra_ie);
	if (len == 0) {
		ifmgd->extra_ie = NULL;
		ifmgd->extra_ie_len = 0;
		return 0;
	}
	ifmgd->extra_ie = kmalloc(len, GFP_KERNEL);
	if (!ifmgd->extra_ie) {
		ifmgd->extra_ie_len = 0;
		return -ENOMEM;
	}
	memcpy(ifmgd->extra_ie, ie, len);
	ifmgd->extra_ie_len = len;
	return 0;
}

int ieee80211_sta_deauthenticate(struct ieee80211_sub_if_data *sdata, u16 reason)
{
	printk(KERN_DEBUG "%s: deauthenticating by local choice (reason=%d)\n",
	       sdata->dev->name, reason);

	if (sdata->vif.type != NL80211_IFTYPE_STATION)
		return -EINVAL;

	ieee80211_set_disassoc(sdata, true, true, reason);
	return 0;
}

int ieee80211_sta_disassociate(struct ieee80211_sub_if_data *sdata, u16 reason)
{
	struct ieee80211_if_managed *ifmgd = &sdata->u.mgd;

	printk(KERN_DEBUG "%s: disassociating by local choice (reason=%d)\n",
	       sdata->dev->name, reason);

	if (sdata->vif.type != NL80211_IFTYPE_STATION)
		return -EINVAL;

	if (!(ifmgd->flags & IEEE80211_STA_ASSOCIATED))
		return -ENOLINK;

	ieee80211_set_disassoc(sdata, false, true, reason);
	return 0;
}

/* scan finished notification */
void ieee80211_mlme_notify_scan_completed(struct ieee80211_local *local)
{
	struct ieee80211_sub_if_data *sdata = local->scan_sdata;

	/* Restart STA timers */
	rcu_read_lock();
	list_for_each_entry_rcu(sdata, &local->interfaces, list)
		ieee80211_restart_sta_timer(sdata);
	rcu_read_unlock();
}

void ieee80211_dynamic_ps_disable_work(struct work_struct *work)
{
	struct ieee80211_local *local =
		container_of(work, struct ieee80211_local,
			     dynamic_ps_disable_work);

	if (local->hw.conf.flags & IEEE80211_CONF_PS) {
		local->hw.conf.flags &= ~IEEE80211_CONF_PS;
		ieee80211_hw_config(local, IEEE80211_CONF_CHANGE_PS);
	}

	ieee80211_wake_queues_by_reason(&local->hw,
					IEEE80211_QUEUE_STOP_REASON_PS);
}

void ieee80211_dynamic_ps_enable_work(struct work_struct *work)
{
	struct ieee80211_local *local =
		container_of(work, struct ieee80211_local,
			     dynamic_ps_enable_work);
<<<<<<< HEAD
=======
	/* XXX: using scan_sdata is completely broken! */
>>>>>>> 6574612f
	struct ieee80211_sub_if_data *sdata = local->scan_sdata;

	if (local->hw.conf.flags & IEEE80211_CONF_PS)
		return;

<<<<<<< HEAD
	if (local->hw.flags & IEEE80211_HW_PS_NULLFUNC_STACK)
=======
	if (local->hw.flags & IEEE80211_HW_PS_NULLFUNC_STACK && sdata)
>>>>>>> 6574612f
		ieee80211_send_nullfunc(local, sdata, 1);

	local->hw.conf.flags |= IEEE80211_CONF_PS;
	ieee80211_hw_config(local, IEEE80211_CONF_CHANGE_PS);
}

void ieee80211_dynamic_ps_timer(unsigned long data)
{
	struct ieee80211_local *local = (void *) data;

	queue_work(local->hw.workqueue, &local->dynamic_ps_enable_work);
}

void ieee80211_send_nullfunc(struct ieee80211_local *local,
			     struct ieee80211_sub_if_data *sdata,
			     int powersave)
{
	struct sk_buff *skb;
	struct ieee80211_hdr *nullfunc;
	__le16 fc;

	if (WARN_ON(sdata->vif.type != NL80211_IFTYPE_STATION))
		return;

	skb = dev_alloc_skb(local->hw.extra_tx_headroom + 24);
	if (!skb) {
		printk(KERN_DEBUG "%s: failed to allocate buffer for nullfunc "
		       "frame\n", sdata->dev->name);
		return;
	}
	skb_reserve(skb, local->hw.extra_tx_headroom);

	nullfunc = (struct ieee80211_hdr *) skb_put(skb, 24);
	memset(nullfunc, 0, 24);
	fc = cpu_to_le16(IEEE80211_FTYPE_DATA | IEEE80211_STYPE_NULLFUNC |
			 IEEE80211_FCTL_TODS);
	if (powersave)
		fc |= cpu_to_le16(IEEE80211_FCTL_PM);
	nullfunc->frame_control = fc;
	memcpy(nullfunc->addr1, sdata->u.mgd.bssid, ETH_ALEN);
	memcpy(nullfunc->addr2, sdata->dev->dev_addr, ETH_ALEN);
	memcpy(nullfunc->addr3, sdata->u.mgd.bssid, ETH_ALEN);

	ieee80211_tx_skb(sdata, skb, 0);
}<|MERGE_RESOLUTION|>--- conflicted
+++ resolved
@@ -352,17 +352,10 @@
 
 	/* aid in PS-Poll has its two MSBs each set to 1 */
 	pspoll->aid |= cpu_to_le16(1 << 15 | 1 << 14);
-<<<<<<< HEAD
 
 	memcpy(pspoll->bssid, ifmgd->bssid, ETH_ALEN);
 	memcpy(pspoll->ta, sdata->dev->dev_addr, ETH_ALEN);
 
-=======
-
-	memcpy(pspoll->bssid, ifmgd->bssid, ETH_ALEN);
-	memcpy(pspoll->ta, sdata->dev->dev_addr, ETH_ALEN);
-
->>>>>>> 6574612f
 	ieee80211_tx_skb(sdata, skb, 0);
 }
 
@@ -448,12 +441,9 @@
 	u8 index, indexn1, indexn2;
 	struct ieee80211_tim_ie *tim = (struct ieee80211_tim_ie *) elems->tim;
 
-<<<<<<< HEAD
-=======
 	if (unlikely(!tim || elems->tim_len < 4))
 		return false;
 
->>>>>>> 6574612f
 	aid &= 0x3fff;
 	index = aid / 8;
 	mask  = 1 << (aid & 7);
@@ -931,7 +921,6 @@
 	}
 
 	ieee80211_send_assoc(sdata);
-<<<<<<< HEAD
 
 	mod_timer(&ifmgd->timer, jiffies + IEEE80211_ASSOC_TIMEOUT);
 }
@@ -959,56 +948,6 @@
 			     u.mgd.beacon_loss_work);
 	struct ieee80211_if_managed *ifmgd = &sdata->u.mgd;
 
-	printk(KERN_DEBUG "%s: driver reports beacon loss from AP %pM "
-	       "- sending probe request\n", sdata->dev->name,
-	       sdata->u.mgd.bssid);
-
-	ifmgd->flags |= IEEE80211_STA_PROBEREQ_POLL;
-	ieee80211_send_probe_req(sdata, ifmgd->bssid, ifmgd->ssid,
-				 ifmgd->ssid_len, NULL, 0);
-
-	mod_timer(&ifmgd->timer, jiffies + IEEE80211_MONITORING_INTERVAL);
-}
-
-void ieee80211_beacon_loss(struct ieee80211_vif *vif)
-{
-	struct ieee80211_sub_if_data *sdata = vif_to_sdata(vif);
-
-	queue_work(sdata->local->hw.workqueue,
-		   &sdata->u.mgd.beacon_loss_work);
-}
-EXPORT_SYMBOL(ieee80211_beacon_loss);
-
-static void ieee80211_associated(struct ieee80211_sub_if_data *sdata)
-{
-=======
-
-	mod_timer(&ifmgd->timer, jiffies + IEEE80211_ASSOC_TIMEOUT);
-}
-
-void ieee80211_sta_rx_notify(struct ieee80211_sub_if_data *sdata,
-			     struct ieee80211_hdr *hdr)
-{
-	/*
-	 * We can postpone the mgd.timer whenever receiving unicast frames
-	 * from AP because we know that the connection is working both ways
-	 * at that time. But multicast frames (and hence also beacons) must
-	 * be ignored here, because we need to trigger the timer during
-	 * data idle periods for sending the periodical probe request to
-	 * the AP.
-	 */
-	if (!is_multicast_ether_addr(hdr->addr1))
-		mod_timer(&sdata->u.mgd.timer,
-			  jiffies + IEEE80211_MONITORING_INTERVAL);
-}
-
-void ieee80211_beacon_loss_work(struct work_struct *work)
-{
-	struct ieee80211_sub_if_data *sdata =
-		container_of(work, struct ieee80211_sub_if_data,
-			     u.mgd.beacon_loss_work);
-	struct ieee80211_if_managed *ifmgd = &sdata->u.mgd;
-
 #ifdef CONFIG_MAC80211_VERBOSE_DEBUG
 	if (net_ratelimit()) {
 		printk(KERN_DEBUG "%s: driver reports beacon loss from AP %pM "
@@ -1035,7 +974,6 @@
 
 static void ieee80211_associated(struct ieee80211_sub_if_data *sdata)
 {
->>>>>>> 6574612f
 	struct ieee80211_if_managed *ifmgd = &sdata->u.mgd;
 	struct ieee80211_local *local = sdata->local;
 	struct sta_info *sta;
@@ -1056,44 +994,6 @@
 		       sdata->dev->name, ifmgd->bssid);
 		disassoc = true;
 		goto unlock;
-<<<<<<< HEAD
-	}
-
-	if ((ifmgd->flags & IEEE80211_STA_PROBEREQ_POLL) &&
-	    time_after(jiffies, sta->last_rx + IEEE80211_MONITORING_INTERVAL)) {
-		printk(KERN_DEBUG "%s: no probe response from AP %pM "
-		       "- disassociating\n",
-		       sdata->dev->name, ifmgd->bssid);
-		disassoc = true;
-		ifmgd->flags &= ~IEEE80211_STA_PROBEREQ_POLL;
-		goto unlock;
-	}
-
-	/*
-	 * Beacon filtering is only enabled with power save and then the
-	 * stack should not check for beacon loss.
-	 */
-	if (!((local->hw.flags & IEEE80211_HW_BEACON_FILTER) &&
-	      (local->hw.conf.flags & IEEE80211_CONF_PS)) &&
-	    time_after(jiffies,
-		       ifmgd->last_beacon + IEEE80211_MONITORING_INTERVAL)) {
-		printk(KERN_DEBUG "%s: beacon loss from AP %pM "
-		       "- sending probe request\n",
-		       sdata->dev->name, ifmgd->bssid);
-		ifmgd->flags |= IEEE80211_STA_PROBEREQ_POLL;
-		ieee80211_send_probe_req(sdata, ifmgd->bssid, ifmgd->ssid,
-					 ifmgd->ssid_len, NULL, 0);
-		goto unlock;
-
-	}
-
-	if (time_after(jiffies, sta->last_rx + IEEE80211_PROBE_IDLE_TIME)) {
-		ifmgd->flags |= IEEE80211_STA_PROBEREQ_POLL;
-		ieee80211_send_probe_req(sdata, ifmgd->bssid, ifmgd->ssid,
-					 ifmgd->ssid_len, NULL, 0);
-	}
-
-=======
 	}
 
 	if ((ifmgd->flags & IEEE80211_STA_PROBEREQ_POLL) &&
@@ -1134,7 +1034,6 @@
 					 ifmgd->ssid_len, NULL, 0);
 	}
 
->>>>>>> 6574612f
  unlock:
 	rcu_read_unlock();
 
@@ -1874,17 +1773,10 @@
 
 	if (ifmgd->flags & IEEE80211_STA_AUTO_CHANNEL_SEL)
 		chan = NULL;
-<<<<<<< HEAD
 
 	if (ifmgd->flags & IEEE80211_STA_AUTO_BSSID_SEL)
 		bssid = NULL;
 
-=======
-
-	if (ifmgd->flags & IEEE80211_STA_AUTO_BSSID_SEL)
-		bssid = NULL;
-
->>>>>>> 6574612f
 	if (ifmgd->flags & IEEE80211_STA_AUTO_SSID_SEL) {
 		ssid = NULL;
 		ssid_len = 0;
@@ -2031,10 +1923,7 @@
 
 		queue_work(sdata->local->hw.workqueue,
 			   &sdata->u.mgd.work);
-<<<<<<< HEAD
-=======
-	}
->>>>>>> 6574612f
+	}
 }
 
 /* interface setup */
@@ -2047,15 +1936,9 @@
 	INIT_WORK(&ifmgd->chswitch_work, ieee80211_chswitch_work);
 	INIT_WORK(&ifmgd->beacon_loss_work, ieee80211_beacon_loss_work);
 	setup_timer(&ifmgd->timer, ieee80211_sta_timer,
-<<<<<<< HEAD
 		    (unsigned long) sdata);
 	setup_timer(&ifmgd->chswitch_timer, ieee80211_chswitch_timer,
 		    (unsigned long) sdata);
-=======
-		    (unsigned long) sdata);
-	setup_timer(&ifmgd->chswitch_timer, ieee80211_chswitch_timer,
-		    (unsigned long) sdata);
->>>>>>> 6574612f
 	skb_queue_head_init(&ifmgd->skb_queue);
 
 	ifmgd->capab = WLAN_CAPABILITY_ESS;
@@ -2241,20 +2124,13 @@
 	struct ieee80211_local *local =
 		container_of(work, struct ieee80211_local,
 			     dynamic_ps_enable_work);
-<<<<<<< HEAD
-=======
 	/* XXX: using scan_sdata is completely broken! */
->>>>>>> 6574612f
 	struct ieee80211_sub_if_data *sdata = local->scan_sdata;
 
 	if (local->hw.conf.flags & IEEE80211_CONF_PS)
 		return;
 
-<<<<<<< HEAD
-	if (local->hw.flags & IEEE80211_HW_PS_NULLFUNC_STACK)
-=======
 	if (local->hw.flags & IEEE80211_HW_PS_NULLFUNC_STACK && sdata)
->>>>>>> 6574612f
 		ieee80211_send_nullfunc(local, sdata, 1);
 
 	local->hw.conf.flags |= IEEE80211_CONF_PS;
