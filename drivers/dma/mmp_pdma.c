--- conflicted
+++ resolved
@@ -783,7 +783,6 @@
 		cb = desc->async_tx.callback;
 		cb_data = desc->async_tx.callback_param;
 		spin_unlock_irqrestore(&chan->desc_lock, flags);
-<<<<<<< HEAD
 
 		if (cb)
 			cb(cb_data);
@@ -794,29 +793,12 @@
 	/* submit pending list; callback for each desc; free desc */
 	spin_lock_irqsave(&chan->desc_lock, flags);
 
-=======
-
-		if (cb)
-			cb(cb_data);
-
-		return;
-	}
-
-	/* submit pending list; callback for each desc; free desc */
-	spin_lock_irqsave(&chan->desc_lock, flags);
-
->>>>>>> d8ec26d7
 	list_for_each_entry_safe(desc, _desc, &chan->chain_running, node) {
 		/*
 		 * move the descriptors to a temporary list so we can drop
 		 * the lock during the entire cleanup operation
 		 */
-<<<<<<< HEAD
-		list_del(&desc->node);
-		list_add(&desc->node, &chain_cleanup);
-=======
 		list_move(&desc->node, &chain_cleanup);
->>>>>>> d8ec26d7
 
 		/*
 		 * Look for the first list entry which has the ENDIRQEN flag
@@ -1035,10 +1017,7 @@
 		}
 	}
 
-<<<<<<< HEAD
-=======
 	platform_set_drvdata(op, pdev);
->>>>>>> d8ec26d7
 	dev_info(pdev->device.dev, "initialized %d channels\n", dma_channels);
 	return 0;
 }
