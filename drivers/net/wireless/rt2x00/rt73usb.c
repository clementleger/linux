/*
	Copyright (C) 2004 - 2009 rt2x00 SourceForge Project
	<http://rt2x00.serialmonkey.com>

	This program is free software; you can redistribute it and/or modify
	it under the terms of the GNU General Public License as published by
	the Free Software Foundation; either version 2 of the License, or
	(at your option) any later version.

	This program is distributed in the hope that it will be useful,
	but WITHOUT ANY WARRANTY; without even the implied warranty of
	MERCHANTABILITY or FITNESS FOR A PARTICULAR PURPOSE. See the
	GNU General Public License for more details.

	You should have received a copy of the GNU General Public License
	along with this program; if not, write to the
	Free Software Foundation, Inc.,
	59 Temple Place - Suite 330, Boston, MA 02111-1307, USA.
 */

/*
	Module: rt73usb
	Abstract: rt73usb device specific routines.
	Supported chipsets: rt2571W & rt2671.
 */

#include <linux/crc-itu-t.h>
#include <linux/delay.h>
#include <linux/etherdevice.h>
#include <linux/init.h>
#include <linux/kernel.h>
#include <linux/module.h>
#include <linux/usb.h>

#include "rt2x00.h"
#include "rt2x00usb.h"
#include "rt73usb.h"

/*
 * Allow hardware encryption to be disabled.
 */
static int modparam_nohwcrypt = 0;
module_param_named(nohwcrypt, modparam_nohwcrypt, bool, S_IRUGO);
MODULE_PARM_DESC(nohwcrypt, "Disable hardware encryption.");

/*
 * Register access.
 * All access to the CSR registers will go through the methods
 * rt2x00usb_register_read and rt2x00usb_register_write.
 * BBP and RF register require indirect register access,
 * and use the CSR registers BBPCSR and RFCSR to achieve this.
 * These indirect registers work with busy bits,
 * and we will try maximal REGISTER_BUSY_COUNT times to access
 * the register while taking a REGISTER_BUSY_DELAY us delay
 * between each attampt. When the busy bit is still set at that time,
 * the access attempt is considered to have failed,
 * and we will print an error.
 * The _lock versions must be used if you already hold the csr_mutex
 */
#define WAIT_FOR_BBP(__dev, __reg) \
	rt2x00usb_regbusy_read((__dev), PHY_CSR3, PHY_CSR3_BUSY, (__reg))
#define WAIT_FOR_RF(__dev, __reg) \
	rt2x00usb_regbusy_read((__dev), PHY_CSR4, PHY_CSR4_BUSY, (__reg))

static void rt73usb_bbp_write(struct rt2x00_dev *rt2x00dev,
			      const unsigned int word, const u8 value)
{
	u32 reg;

	mutex_lock(&rt2x00dev->csr_mutex);

	/*
	 * Wait until the BBP becomes available, afterwards we
	 * can safely write the new data into the register.
	 */
	if (WAIT_FOR_BBP(rt2x00dev, &reg)) {
		reg = 0;
		rt2x00_set_field32(&reg, PHY_CSR3_VALUE, value);
		rt2x00_set_field32(&reg, PHY_CSR3_REGNUM, word);
		rt2x00_set_field32(&reg, PHY_CSR3_BUSY, 1);
		rt2x00_set_field32(&reg, PHY_CSR3_READ_CONTROL, 0);

		rt2x00usb_register_write_lock(rt2x00dev, PHY_CSR3, reg);
	}

	mutex_unlock(&rt2x00dev->csr_mutex);
}

static void rt73usb_bbp_read(struct rt2x00_dev *rt2x00dev,
			     const unsigned int word, u8 *value)
{
	u32 reg;

	mutex_lock(&rt2x00dev->csr_mutex);

	/*
	 * Wait until the BBP becomes available, afterwards we
	 * can safely write the read request into the register.
	 * After the data has been written, we wait until hardware
	 * returns the correct value, if at any time the register
	 * doesn't become available in time, reg will be 0xffffffff
	 * which means we return 0xff to the caller.
	 */
	if (WAIT_FOR_BBP(rt2x00dev, &reg)) {
		reg = 0;
		rt2x00_set_field32(&reg, PHY_CSR3_REGNUM, word);
		rt2x00_set_field32(&reg, PHY_CSR3_BUSY, 1);
		rt2x00_set_field32(&reg, PHY_CSR3_READ_CONTROL, 1);

		rt2x00usb_register_write_lock(rt2x00dev, PHY_CSR3, reg);

		WAIT_FOR_BBP(rt2x00dev, &reg);
	}

	*value = rt2x00_get_field32(reg, PHY_CSR3_VALUE);

	mutex_unlock(&rt2x00dev->csr_mutex);
}

static void rt73usb_rf_write(struct rt2x00_dev *rt2x00dev,
			     const unsigned int word, const u32 value)
{
	u32 reg;

	mutex_lock(&rt2x00dev->csr_mutex);

	/*
	 * Wait until the RF becomes available, afterwards we
	 * can safely write the new data into the register.
	 */
	if (WAIT_FOR_RF(rt2x00dev, &reg)) {
		reg = 0;
		rt2x00_set_field32(&reg, PHY_CSR4_VALUE, value);
		/*
		 * RF5225 and RF2527 contain 21 bits per RF register value,
		 * all others contain 20 bits.
		 */
		rt2x00_set_field32(&reg, PHY_CSR4_NUMBER_OF_BITS,
				   20 + (rt2x00_rf(&rt2x00dev->chip, RF5225) ||
					 rt2x00_rf(&rt2x00dev->chip, RF2527)));
		rt2x00_set_field32(&reg, PHY_CSR4_IF_SELECT, 0);
		rt2x00_set_field32(&reg, PHY_CSR4_BUSY, 1);

		rt2x00usb_register_write_lock(rt2x00dev, PHY_CSR4, reg);
		rt2x00_rf_write(rt2x00dev, word, value);
	}

	mutex_unlock(&rt2x00dev->csr_mutex);
}

#ifdef CONFIG_RT2X00_LIB_DEBUGFS
static const struct rt2x00debug rt73usb_rt2x00debug = {
	.owner	= THIS_MODULE,
	.csr	= {
		.read		= rt2x00usb_register_read,
		.write		= rt2x00usb_register_write,
		.flags		= RT2X00DEBUGFS_OFFSET,
		.word_base	= CSR_REG_BASE,
		.word_size	= sizeof(u32),
		.word_count	= CSR_REG_SIZE / sizeof(u32),
	},
	.eeprom	= {
		.read		= rt2x00_eeprom_read,
		.write		= rt2x00_eeprom_write,
		.word_base	= EEPROM_BASE,
		.word_size	= sizeof(u16),
		.word_count	= EEPROM_SIZE / sizeof(u16),
	},
	.bbp	= {
		.read		= rt73usb_bbp_read,
		.write		= rt73usb_bbp_write,
		.word_base	= BBP_BASE,
		.word_size	= sizeof(u8),
		.word_count	= BBP_SIZE / sizeof(u8),
	},
	.rf	= {
		.read		= rt2x00_rf_read,
		.write		= rt73usb_rf_write,
		.word_base	= RF_BASE,
		.word_size	= sizeof(u32),
		.word_count	= RF_SIZE / sizeof(u32),
	},
};
#endif /* CONFIG_RT2X00_LIB_DEBUGFS */

#ifdef CONFIG_RT2X00_LIB_RFKILL
static int rt73usb_rfkill_poll(struct rt2x00_dev *rt2x00dev)
{
	u32 reg;

	rt2x00usb_register_read(rt2x00dev, MAC_CSR13, &reg);
	return rt2x00_get_field32(reg, MAC_CSR13_BIT7);
}
#else
#define rt73usb_rfkill_poll	NULL
#endif /* CONFIG_RT2X00_LIB_RFKILL */

#ifdef CONFIG_RT2X00_LIB_LEDS
static void rt73usb_brightness_set(struct led_classdev *led_cdev,
				   enum led_brightness brightness)
{
	struct rt2x00_led *led =
	   container_of(led_cdev, struct rt2x00_led, led_dev);
	unsigned int enabled = brightness != LED_OFF;
	unsigned int a_mode =
	    (enabled && led->rt2x00dev->curr_band == IEEE80211_BAND_5GHZ);
	unsigned int bg_mode =
	    (enabled && led->rt2x00dev->curr_band == IEEE80211_BAND_2GHZ);

	if (led->type == LED_TYPE_RADIO) {
		rt2x00_set_field16(&led->rt2x00dev->led_mcu_reg,
				   MCU_LEDCS_RADIO_STATUS, enabled);

		rt2x00usb_vendor_request_sw(led->rt2x00dev, USB_LED_CONTROL,
					    0, led->rt2x00dev->led_mcu_reg,
					    REGISTER_TIMEOUT);
	} else if (led->type == LED_TYPE_ASSOC) {
		rt2x00_set_field16(&led->rt2x00dev->led_mcu_reg,
				   MCU_LEDCS_LINK_BG_STATUS, bg_mode);
		rt2x00_set_field16(&led->rt2x00dev->led_mcu_reg,
				   MCU_LEDCS_LINK_A_STATUS, a_mode);

		rt2x00usb_vendor_request_sw(led->rt2x00dev, USB_LED_CONTROL,
					    0, led->rt2x00dev->led_mcu_reg,
					    REGISTER_TIMEOUT);
	} else if (led->type == LED_TYPE_QUALITY) {
		/*
		 * The brightness is divided into 6 levels (0 - 5),
		 * this means we need to convert the brightness
		 * argument into the matching level within that range.
		 */
		rt2x00usb_vendor_request_sw(led->rt2x00dev, USB_LED_CONTROL,
					    brightness / (LED_FULL / 6),
					    led->rt2x00dev->led_mcu_reg,
					    REGISTER_TIMEOUT);
	}
}

static int rt73usb_blink_set(struct led_classdev *led_cdev,
			     unsigned long *delay_on,
			     unsigned long *delay_off)
{
	struct rt2x00_led *led =
	    container_of(led_cdev, struct rt2x00_led, led_dev);
	u32 reg;

	rt2x00usb_register_read(led->rt2x00dev, MAC_CSR14, &reg);
	rt2x00_set_field32(&reg, MAC_CSR14_ON_PERIOD, *delay_on);
	rt2x00_set_field32(&reg, MAC_CSR14_OFF_PERIOD, *delay_off);
	rt2x00usb_register_write(led->rt2x00dev, MAC_CSR14, reg);

	return 0;
}

static void rt73usb_init_led(struct rt2x00_dev *rt2x00dev,
			     struct rt2x00_led *led,
			     enum led_type type)
{
	led->rt2x00dev = rt2x00dev;
	led->type = type;
	led->led_dev.brightness_set = rt73usb_brightness_set;
	led->led_dev.blink_set = rt73usb_blink_set;
	led->flags = LED_INITIALIZED;
}
#endif /* CONFIG_RT2X00_LIB_LEDS */

/*
 * Configuration handlers.
 */
static int rt73usb_config_shared_key(struct rt2x00_dev *rt2x00dev,
				     struct rt2x00lib_crypto *crypto,
				     struct ieee80211_key_conf *key)
{
	struct hw_key_entry key_entry;
	struct rt2x00_field32 field;
	int timeout;
	u32 mask;
	u32 reg;

	if (crypto->cmd == SET_KEY) {
		/*
		 * rt2x00lib can't determine the correct free
		 * key_idx for shared keys. We have 1 register
		 * with key valid bits. The goal is simple, read
		 * the register, if that is full we have no slots
		 * left.
		 * Note that each BSS is allowed to have up to 4
		 * shared keys, so put a mask over the allowed
		 * entries.
		 */
		mask = (0xf << crypto->bssidx);

		rt2x00usb_register_read(rt2x00dev, SEC_CSR0, &reg);
		reg &= mask;

		if (reg && reg == mask)
			return -ENOSPC;

		key->hw_key_idx += reg ? ffz(reg) : 0;

		/*
		 * Upload key to hardware
		 */
		memcpy(key_entry.key, crypto->key,
		       sizeof(key_entry.key));
		memcpy(key_entry.tx_mic, crypto->tx_mic,
		       sizeof(key_entry.tx_mic));
		memcpy(key_entry.rx_mic, crypto->rx_mic,
		       sizeof(key_entry.rx_mic));

		reg = SHARED_KEY_ENTRY(key->hw_key_idx);
		timeout = REGISTER_TIMEOUT32(sizeof(key_entry));
		rt2x00usb_vendor_request_large_buff(rt2x00dev, USB_MULTI_WRITE,
						    USB_VENDOR_REQUEST_OUT, reg,
						    &key_entry,
						    sizeof(key_entry),
						    timeout);

		/*
		 * The cipher types are stored over 2 registers.
		 * bssidx 0 and 1 keys are stored in SEC_CSR1 and
		 * bssidx 1 and 2 keys are stored in SEC_CSR5.
		 * Using the correct defines correctly will cause overhead,
		 * so just calculate the correct offset.
		 */
		if (key->hw_key_idx < 8) {
			field.bit_offset = (3 * key->hw_key_idx);
			field.bit_mask = 0x7 << field.bit_offset;

			rt2x00usb_register_read(rt2x00dev, SEC_CSR1, &reg);
			rt2x00_set_field32(&reg, field, crypto->cipher);
			rt2x00usb_register_write(rt2x00dev, SEC_CSR1, reg);
		} else {
			field.bit_offset = (3 * (key->hw_key_idx - 8));
			field.bit_mask = 0x7 << field.bit_offset;

			rt2x00usb_register_read(rt2x00dev, SEC_CSR5, &reg);
			rt2x00_set_field32(&reg, field, crypto->cipher);
			rt2x00usb_register_write(rt2x00dev, SEC_CSR5, reg);
		}

		/*
		 * The driver does not support the IV/EIV generation
		 * in hardware. However it doesn't support the IV/EIV
		 * inside the ieee80211 frame either, but requires it
		 * to be provided seperately for the descriptor.
		 * rt2x00lib will cut the IV/EIV data out of all frames
		 * given to us by mac80211, but we must tell mac80211
		 * to generate the IV/EIV data.
		 */
		key->flags |= IEEE80211_KEY_FLAG_GENERATE_IV;
	}

	/*
	 * SEC_CSR0 contains only single-bit fields to indicate
	 * a particular key is valid. Because using the FIELD32()
	 * defines directly will cause a lot of overhead we use
	 * a calculation to determine the correct bit directly.
	 */
	mask = 1 << key->hw_key_idx;

	rt2x00usb_register_read(rt2x00dev, SEC_CSR0, &reg);
	if (crypto->cmd == SET_KEY)
		reg |= mask;
	else if (crypto->cmd == DISABLE_KEY)
		reg &= ~mask;
	rt2x00usb_register_write(rt2x00dev, SEC_CSR0, reg);

	return 0;
}

static int rt73usb_config_pairwise_key(struct rt2x00_dev *rt2x00dev,
				       struct rt2x00lib_crypto *crypto,
				       struct ieee80211_key_conf *key)
{
	struct hw_pairwise_ta_entry addr_entry;
	struct hw_key_entry key_entry;
	int timeout;
	u32 mask;
	u32 reg;

	if (crypto->cmd == SET_KEY) {
		/*
		 * rt2x00lib can't determine the correct free
		 * key_idx for pairwise keys. We have 2 registers
		 * with key valid bits. The goal is simple, read
		 * the first register, if that is full move to
		 * the next register.
		 * When both registers are full, we drop the key,
		 * otherwise we use the first invalid entry.
		 */
		rt2x00usb_register_read(rt2x00dev, SEC_CSR2, &reg);
		if (reg && reg == ~0) {
			key->hw_key_idx = 32;
			rt2x00usb_register_read(rt2x00dev, SEC_CSR3, &reg);
			if (reg && reg == ~0)
				return -ENOSPC;
		}

		key->hw_key_idx += reg ? ffz(reg) : 0;

		/*
		 * Upload key to hardware
		 */
		memcpy(key_entry.key, crypto->key,
		       sizeof(key_entry.key));
		memcpy(key_entry.tx_mic, crypto->tx_mic,
		       sizeof(key_entry.tx_mic));
		memcpy(key_entry.rx_mic, crypto->rx_mic,
		       sizeof(key_entry.rx_mic));

		reg = PAIRWISE_KEY_ENTRY(key->hw_key_idx);
		timeout = REGISTER_TIMEOUT32(sizeof(key_entry));
		rt2x00usb_vendor_request_large_buff(rt2x00dev, USB_MULTI_WRITE,
						    USB_VENDOR_REQUEST_OUT, reg,
						    &key_entry,
						    sizeof(key_entry),
						    timeout);

		/*
		 * Send the address and cipher type to the hardware register.
		 * This data fits within the CSR cache size, so we can use
		 * rt2x00usb_register_multiwrite() directly.
		 */
		memset(&addr_entry, 0, sizeof(addr_entry));
		memcpy(&addr_entry, crypto->address, ETH_ALEN);
		addr_entry.cipher = crypto->cipher;

		reg = PAIRWISE_TA_ENTRY(key->hw_key_idx);
		rt2x00usb_register_multiwrite(rt2x00dev, reg,
					    &addr_entry, sizeof(addr_entry));

		/*
		 * Enable pairwise lookup table for given BSS idx,
		 * without this received frames will not be decrypted
		 * by the hardware.
		 */
		rt2x00usb_register_read(rt2x00dev, SEC_CSR4, &reg);
		reg |= (1 << crypto->bssidx);
		rt2x00usb_register_write(rt2x00dev, SEC_CSR4, reg);

		/*
		 * The driver does not support the IV/EIV generation
		 * in hardware. However it doesn't support the IV/EIV
		 * inside the ieee80211 frame either, but requires it
		 * to be provided seperately for the descriptor.
		 * rt2x00lib will cut the IV/EIV data out of all frames
		 * given to us by mac80211, but we must tell mac80211
		 * to generate the IV/EIV data.
		 */
		key->flags |= IEEE80211_KEY_FLAG_GENERATE_IV;
	}

	/*
	 * SEC_CSR2 and SEC_CSR3 contain only single-bit fields to indicate
	 * a particular key is valid. Because using the FIELD32()
	 * defines directly will cause a lot of overhead we use
	 * a calculation to determine the correct bit directly.
	 */
	if (key->hw_key_idx < 32) {
		mask = 1 << key->hw_key_idx;

		rt2x00usb_register_read(rt2x00dev, SEC_CSR2, &reg);
		if (crypto->cmd == SET_KEY)
			reg |= mask;
		else if (crypto->cmd == DISABLE_KEY)
			reg &= ~mask;
		rt2x00usb_register_write(rt2x00dev, SEC_CSR2, reg);
	} else {
		mask = 1 << (key->hw_key_idx - 32);

		rt2x00usb_register_read(rt2x00dev, SEC_CSR3, &reg);
		if (crypto->cmd == SET_KEY)
			reg |= mask;
		else if (crypto->cmd == DISABLE_KEY)
			reg &= ~mask;
		rt2x00usb_register_write(rt2x00dev, SEC_CSR3, reg);
	}

	return 0;
}

static void rt73usb_config_filter(struct rt2x00_dev *rt2x00dev,
				  const unsigned int filter_flags)
{
	u32 reg;

	/*
	 * Start configuration steps.
	 * Note that the version error will always be dropped
	 * and broadcast frames will always be accepted since
	 * there is no filter for it at this time.
	 */
	rt2x00usb_register_read(rt2x00dev, TXRX_CSR0, &reg);
	rt2x00_set_field32(&reg, TXRX_CSR0_DROP_CRC,
			   !(filter_flags & FIF_FCSFAIL));
	rt2x00_set_field32(&reg, TXRX_CSR0_DROP_PHYSICAL,
			   !(filter_flags & FIF_PLCPFAIL));
	rt2x00_set_field32(&reg, TXRX_CSR0_DROP_CONTROL,
			   !(filter_flags & FIF_CONTROL));
	rt2x00_set_field32(&reg, TXRX_CSR0_DROP_NOT_TO_ME,
			   !(filter_flags & FIF_PROMISC_IN_BSS));
	rt2x00_set_field32(&reg, TXRX_CSR0_DROP_TO_DS,
			   !(filter_flags & FIF_PROMISC_IN_BSS) &&
			   !rt2x00dev->intf_ap_count);
	rt2x00_set_field32(&reg, TXRX_CSR0_DROP_VERSION_ERROR, 1);
	rt2x00_set_field32(&reg, TXRX_CSR0_DROP_MULTICAST,
			   !(filter_flags & FIF_ALLMULTI));
	rt2x00_set_field32(&reg, TXRX_CSR0_DROP_BROADCAST, 0);
	rt2x00_set_field32(&reg, TXRX_CSR0_DROP_ACK_CTS,
			   !(filter_flags & FIF_CONTROL));
	rt2x00usb_register_write(rt2x00dev, TXRX_CSR0, reg);
}

static void rt73usb_config_intf(struct rt2x00_dev *rt2x00dev,
				struct rt2x00_intf *intf,
				struct rt2x00intf_conf *conf,
				const unsigned int flags)
{
	unsigned int beacon_base;
	u32 reg;

	if (flags & CONFIG_UPDATE_TYPE) {
		/*
		 * Clear current synchronisation setup.
		 * For the Beacon base registers we only need to clear
		 * the first byte since that byte contains the VALID and OWNER
		 * bits which (when set to 0) will invalidate the entire beacon.
		 */
		beacon_base = HW_BEACON_OFFSET(intf->beacon->entry_idx);
		rt2x00usb_register_write(rt2x00dev, beacon_base, 0);

		/*
		 * Enable synchronisation.
		 */
		rt2x00usb_register_read(rt2x00dev, TXRX_CSR9, &reg);
		rt2x00_set_field32(&reg, TXRX_CSR9_TSF_TICKING, 1);
		rt2x00_set_field32(&reg, TXRX_CSR9_TSF_SYNC, conf->sync);
		rt2x00_set_field32(&reg, TXRX_CSR9_TBTT_ENABLE, 1);
		rt2x00usb_register_write(rt2x00dev, TXRX_CSR9, reg);
	}

	if (flags & CONFIG_UPDATE_MAC) {
		reg = le32_to_cpu(conf->mac[1]);
		rt2x00_set_field32(&reg, MAC_CSR3_UNICAST_TO_ME_MASK, 0xff);
		conf->mac[1] = cpu_to_le32(reg);

		rt2x00usb_register_multiwrite(rt2x00dev, MAC_CSR2,
					    conf->mac, sizeof(conf->mac));
	}

	if (flags & CONFIG_UPDATE_BSSID) {
		reg = le32_to_cpu(conf->bssid[1]);
		rt2x00_set_field32(&reg, MAC_CSR5_BSS_ID_MASK, 3);
		conf->bssid[1] = cpu_to_le32(reg);

		rt2x00usb_register_multiwrite(rt2x00dev, MAC_CSR4,
					    conf->bssid, sizeof(conf->bssid));
	}
}

static void rt73usb_config_erp(struct rt2x00_dev *rt2x00dev,
			       struct rt2x00lib_erp *erp)
{
	u32 reg;

	rt2x00usb_register_read(rt2x00dev, TXRX_CSR0, &reg);
	rt2x00_set_field32(&reg, TXRX_CSR0_RX_ACK_TIMEOUT, erp->ack_timeout);
	rt2x00usb_register_write(rt2x00dev, TXRX_CSR0, reg);

	rt2x00usb_register_read(rt2x00dev, TXRX_CSR4, &reg);
	rt2x00_set_field32(&reg, TXRX_CSR4_AUTORESPOND_PREAMBLE,
			   !!erp->short_preamble);
	rt2x00usb_register_write(rt2x00dev, TXRX_CSR4, reg);

	rt2x00usb_register_write(rt2x00dev, TXRX_CSR5, erp->basic_rates);

	rt2x00usb_register_read(rt2x00dev, MAC_CSR9, &reg);
	rt2x00_set_field32(&reg, MAC_CSR9_SLOT_TIME, erp->slot_time);
	rt2x00usb_register_write(rt2x00dev, MAC_CSR9, reg);

	rt2x00usb_register_read(rt2x00dev, MAC_CSR8, &reg);
	rt2x00_set_field32(&reg, MAC_CSR8_SIFS, erp->sifs);
	rt2x00_set_field32(&reg, MAC_CSR8_SIFS_AFTER_RX_OFDM, 3);
	rt2x00_set_field32(&reg, MAC_CSR8_EIFS, erp->eifs);
	rt2x00usb_register_write(rt2x00dev, MAC_CSR8, reg);
}

static void rt73usb_config_antenna_5x(struct rt2x00_dev *rt2x00dev,
				      struct antenna_setup *ant)
{
	u8 r3;
	u8 r4;
	u8 r77;
	u8 temp;

	rt73usb_bbp_read(rt2x00dev, 3, &r3);
	rt73usb_bbp_read(rt2x00dev, 4, &r4);
	rt73usb_bbp_read(rt2x00dev, 77, &r77);

	rt2x00_set_field8(&r3, BBP_R3_SMART_MODE, 0);

	/*
	 * Configure the RX antenna.
	 */
	switch (ant->rx) {
	case ANTENNA_HW_DIVERSITY:
		rt2x00_set_field8(&r4, BBP_R4_RX_ANTENNA_CONTROL, 2);
		temp = !test_bit(CONFIG_FRAME_TYPE, &rt2x00dev->flags)
		       && (rt2x00dev->curr_band != IEEE80211_BAND_5GHZ);
		rt2x00_set_field8(&r4, BBP_R4_RX_FRAME_END, temp);
		break;
	case ANTENNA_A:
		rt2x00_set_field8(&r4, BBP_R4_RX_ANTENNA_CONTROL, 1);
		rt2x00_set_field8(&r4, BBP_R4_RX_FRAME_END, 0);
		if (rt2x00dev->curr_band == IEEE80211_BAND_5GHZ)
			rt2x00_set_field8(&r77, BBP_R77_RX_ANTENNA, 0);
		else
			rt2x00_set_field8(&r77, BBP_R77_RX_ANTENNA, 3);
		break;
	case ANTENNA_B:
	default:
		rt2x00_set_field8(&r4, BBP_R4_RX_ANTENNA_CONTROL, 1);
		rt2x00_set_field8(&r4, BBP_R4_RX_FRAME_END, 0);
		if (rt2x00dev->curr_band == IEEE80211_BAND_5GHZ)
			rt2x00_set_field8(&r77, BBP_R77_RX_ANTENNA, 3);
		else
			rt2x00_set_field8(&r77, BBP_R77_RX_ANTENNA, 0);
		break;
	}

	rt73usb_bbp_write(rt2x00dev, 77, r77);
	rt73usb_bbp_write(rt2x00dev, 3, r3);
	rt73usb_bbp_write(rt2x00dev, 4, r4);
}

static void rt73usb_config_antenna_2x(struct rt2x00_dev *rt2x00dev,
				      struct antenna_setup *ant)
{
	u8 r3;
	u8 r4;
	u8 r77;

	rt73usb_bbp_read(rt2x00dev, 3, &r3);
	rt73usb_bbp_read(rt2x00dev, 4, &r4);
	rt73usb_bbp_read(rt2x00dev, 77, &r77);

	rt2x00_set_field8(&r3, BBP_R3_SMART_MODE, 0);
	rt2x00_set_field8(&r4, BBP_R4_RX_FRAME_END,
			  !test_bit(CONFIG_FRAME_TYPE, &rt2x00dev->flags));

	/*
	 * Configure the RX antenna.
	 */
	switch (ant->rx) {
	case ANTENNA_HW_DIVERSITY:
		rt2x00_set_field8(&r4, BBP_R4_RX_ANTENNA_CONTROL, 2);
		break;
	case ANTENNA_A:
		rt2x00_set_field8(&r77, BBP_R77_RX_ANTENNA, 3);
		rt2x00_set_field8(&r4, BBP_R4_RX_ANTENNA_CONTROL, 1);
		break;
	case ANTENNA_B:
	default:
		rt2x00_set_field8(&r77, BBP_R77_RX_ANTENNA, 0);
		rt2x00_set_field8(&r4, BBP_R4_RX_ANTENNA_CONTROL, 1);
		break;
	}

	rt73usb_bbp_write(rt2x00dev, 77, r77);
	rt73usb_bbp_write(rt2x00dev, 3, r3);
	rt73usb_bbp_write(rt2x00dev, 4, r4);
}

struct antenna_sel {
	u8 word;
	/*
	 * value[0] -> non-LNA
	 * value[1] -> LNA
	 */
	u8 value[2];
};

static const struct antenna_sel antenna_sel_a[] = {
	{ 96,  { 0x58, 0x78 } },
	{ 104, { 0x38, 0x48 } },
	{ 75,  { 0xfe, 0x80 } },
	{ 86,  { 0xfe, 0x80 } },
	{ 88,  { 0xfe, 0x80 } },
	{ 35,  { 0x60, 0x60 } },
	{ 97,  { 0x58, 0x58 } },
	{ 98,  { 0x58, 0x58 } },
};

static const struct antenna_sel antenna_sel_bg[] = {
	{ 96,  { 0x48, 0x68 } },
	{ 104, { 0x2c, 0x3c } },
	{ 75,  { 0xfe, 0x80 } },
	{ 86,  { 0xfe, 0x80 } },
	{ 88,  { 0xfe, 0x80 } },
	{ 35,  { 0x50, 0x50 } },
	{ 97,  { 0x48, 0x48 } },
	{ 98,  { 0x48, 0x48 } },
};

static void rt73usb_config_ant(struct rt2x00_dev *rt2x00dev,
			       struct antenna_setup *ant)
{
	const struct antenna_sel *sel;
	unsigned int lna;
	unsigned int i;
	u32 reg;

	/*
	 * We should never come here because rt2x00lib is supposed
	 * to catch this and send us the correct antenna explicitely.
	 */
	BUG_ON(ant->rx == ANTENNA_SW_DIVERSITY ||
	       ant->tx == ANTENNA_SW_DIVERSITY);

	if (rt2x00dev->curr_band == IEEE80211_BAND_5GHZ) {
		sel = antenna_sel_a;
		lna = test_bit(CONFIG_EXTERNAL_LNA_A, &rt2x00dev->flags);
	} else {
		sel = antenna_sel_bg;
		lna = test_bit(CONFIG_EXTERNAL_LNA_BG, &rt2x00dev->flags);
	}

	for (i = 0; i < ARRAY_SIZE(antenna_sel_a); i++)
		rt73usb_bbp_write(rt2x00dev, sel[i].word, sel[i].value[lna]);

	rt2x00usb_register_read(rt2x00dev, PHY_CSR0, &reg);

	rt2x00_set_field32(&reg, PHY_CSR0_PA_PE_BG,
			   (rt2x00dev->curr_band == IEEE80211_BAND_2GHZ));
	rt2x00_set_field32(&reg, PHY_CSR0_PA_PE_A,
			   (rt2x00dev->curr_band == IEEE80211_BAND_5GHZ));

	rt2x00usb_register_write(rt2x00dev, PHY_CSR0, reg);

	if (rt2x00_rf(&rt2x00dev->chip, RF5226) ||
	    rt2x00_rf(&rt2x00dev->chip, RF5225))
		rt73usb_config_antenna_5x(rt2x00dev, ant);
	else if (rt2x00_rf(&rt2x00dev->chip, RF2528) ||
		 rt2x00_rf(&rt2x00dev->chip, RF2527))
		rt73usb_config_antenna_2x(rt2x00dev, ant);
}

static void rt73usb_config_lna_gain(struct rt2x00_dev *rt2x00dev,
				    struct rt2x00lib_conf *libconf)
{
	u16 eeprom;
	short lna_gain = 0;

	if (libconf->conf->channel->band == IEEE80211_BAND_2GHZ) {
		if (test_bit(CONFIG_EXTERNAL_LNA_BG, &rt2x00dev->flags))
			lna_gain += 14;

		rt2x00_eeprom_read(rt2x00dev, EEPROM_RSSI_OFFSET_BG, &eeprom);
		lna_gain -= rt2x00_get_field16(eeprom, EEPROM_RSSI_OFFSET_BG_1);
	} else {
		rt2x00_eeprom_read(rt2x00dev, EEPROM_RSSI_OFFSET_A, &eeprom);
		lna_gain -= rt2x00_get_field16(eeprom, EEPROM_RSSI_OFFSET_A_1);
	}

	rt2x00dev->lna_gain = lna_gain;
}

static void rt73usb_config_channel(struct rt2x00_dev *rt2x00dev,
				   struct rf_channel *rf, const int txpower)
{
	u8 r3;
	u8 r94;
	u8 smart;

	rt2x00_set_field32(&rf->rf3, RF3_TXPOWER, TXPOWER_TO_DEV(txpower));
	rt2x00_set_field32(&rf->rf4, RF4_FREQ_OFFSET, rt2x00dev->freq_offset);

	smart = !(rt2x00_rf(&rt2x00dev->chip, RF5225) ||
		  rt2x00_rf(&rt2x00dev->chip, RF2527));

	rt73usb_bbp_read(rt2x00dev, 3, &r3);
	rt2x00_set_field8(&r3, BBP_R3_SMART_MODE, smart);
	rt73usb_bbp_write(rt2x00dev, 3, r3);

	r94 = 6;
	if (txpower > MAX_TXPOWER && txpower <= (MAX_TXPOWER + r94))
		r94 += txpower - MAX_TXPOWER;
	else if (txpower < MIN_TXPOWER && txpower >= (MIN_TXPOWER - r94))
		r94 += txpower;
	rt73usb_bbp_write(rt2x00dev, 94, r94);

	rt73usb_rf_write(rt2x00dev, 1, rf->rf1);
	rt73usb_rf_write(rt2x00dev, 2, rf->rf2);
	rt73usb_rf_write(rt2x00dev, 3, rf->rf3 & ~0x00000004);
	rt73usb_rf_write(rt2x00dev, 4, rf->rf4);

	rt73usb_rf_write(rt2x00dev, 1, rf->rf1);
	rt73usb_rf_write(rt2x00dev, 2, rf->rf2);
	rt73usb_rf_write(rt2x00dev, 3, rf->rf3 | 0x00000004);
	rt73usb_rf_write(rt2x00dev, 4, rf->rf4);

	rt73usb_rf_write(rt2x00dev, 1, rf->rf1);
	rt73usb_rf_write(rt2x00dev, 2, rf->rf2);
	rt73usb_rf_write(rt2x00dev, 3, rf->rf3 & ~0x00000004);
	rt73usb_rf_write(rt2x00dev, 4, rf->rf4);

	udelay(10);
}

static void rt73usb_config_txpower(struct rt2x00_dev *rt2x00dev,
				   const int txpower)
{
	struct rf_channel rf;

	rt2x00_rf_read(rt2x00dev, 1, &rf.rf1);
	rt2x00_rf_read(rt2x00dev, 2, &rf.rf2);
	rt2x00_rf_read(rt2x00dev, 3, &rf.rf3);
	rt2x00_rf_read(rt2x00dev, 4, &rf.rf4);

	rt73usb_config_channel(rt2x00dev, &rf, txpower);
}

static void rt73usb_config_retry_limit(struct rt2x00_dev *rt2x00dev,
				       struct rt2x00lib_conf *libconf)
{
	u32 reg;

	rt2x00usb_register_read(rt2x00dev, TXRX_CSR4, &reg);
	rt2x00_set_field32(&reg, TXRX_CSR4_LONG_RETRY_LIMIT,
			   libconf->conf->long_frame_max_tx_count);
	rt2x00_set_field32(&reg, TXRX_CSR4_SHORT_RETRY_LIMIT,
			   libconf->conf->short_frame_max_tx_count);
	rt2x00usb_register_write(rt2x00dev, TXRX_CSR4, reg);
}

static void rt73usb_config_duration(struct rt2x00_dev *rt2x00dev,
				    struct rt2x00lib_conf *libconf)
{
	u32 reg;

	rt2x00usb_register_read(rt2x00dev, TXRX_CSR0, &reg);
	rt2x00_set_field32(&reg, TXRX_CSR0_TSF_OFFSET, IEEE80211_HEADER);
	rt2x00usb_register_write(rt2x00dev, TXRX_CSR0, reg);

	rt2x00usb_register_read(rt2x00dev, TXRX_CSR4, &reg);
	rt2x00_set_field32(&reg, TXRX_CSR4_AUTORESPOND_ENABLE, 1);
	rt2x00usb_register_write(rt2x00dev, TXRX_CSR4, reg);

	rt2x00usb_register_read(rt2x00dev, TXRX_CSR9, &reg);
	rt2x00_set_field32(&reg, TXRX_CSR9_BEACON_INTERVAL,
			   libconf->conf->beacon_int * 16);
	rt2x00usb_register_write(rt2x00dev, TXRX_CSR9, reg);
}

static void rt73usb_config_ps(struct rt2x00_dev *rt2x00dev,
				struct rt2x00lib_conf *libconf)
{
	enum dev_state state =
	    (libconf->conf->flags & IEEE80211_CONF_PS) ?
		STATE_SLEEP : STATE_AWAKE;
	u32 reg;

	if (state == STATE_SLEEP) {
		rt2x00usb_register_read(rt2x00dev, MAC_CSR11, &reg);
		rt2x00_set_field32(&reg, MAC_CSR11_DELAY_AFTER_TBCN,
				   libconf->conf->beacon_int - 10);
		rt2x00_set_field32(&reg, MAC_CSR11_TBCN_BEFORE_WAKEUP,
				   libconf->conf->listen_interval - 1);
		rt2x00_set_field32(&reg, MAC_CSR11_WAKEUP_LATENCY, 5);

		/* We must first disable autowake before it can be enabled */
		rt2x00_set_field32(&reg, MAC_CSR11_AUTOWAKE, 0);
		rt2x00usb_register_write(rt2x00dev, MAC_CSR11, reg);

		rt2x00_set_field32(&reg, MAC_CSR11_AUTOWAKE, 1);
		rt2x00usb_register_write(rt2x00dev, MAC_CSR11, reg);

		rt2x00usb_vendor_request_sw(rt2x00dev, USB_DEVICE_MODE, 0,
					    USB_MODE_SLEEP, REGISTER_TIMEOUT);
	} else {
		rt2x00usb_vendor_request_sw(rt2x00dev, USB_DEVICE_MODE, 0,
					    USB_MODE_WAKEUP, REGISTER_TIMEOUT);

		rt2x00usb_register_read(rt2x00dev, MAC_CSR11, &reg);
		rt2x00_set_field32(&reg, MAC_CSR11_DELAY_AFTER_TBCN, 0);
		rt2x00_set_field32(&reg, MAC_CSR11_TBCN_BEFORE_WAKEUP, 0);
		rt2x00_set_field32(&reg, MAC_CSR11_AUTOWAKE, 0);
		rt2x00_set_field32(&reg, MAC_CSR11_WAKEUP_LATENCY, 0);
		rt2x00usb_register_write(rt2x00dev, MAC_CSR11, reg);
	}
}

static void rt73usb_config(struct rt2x00_dev *rt2x00dev,
			   struct rt2x00lib_conf *libconf,
			   const unsigned int flags)
{
	/* Always recalculate LNA gain before changing configuration */
	rt73usb_config_lna_gain(rt2x00dev, libconf);

	if (flags & IEEE80211_CONF_CHANGE_CHANNEL)
		rt73usb_config_channel(rt2x00dev, &libconf->rf,
				       libconf->conf->power_level);
	if ((flags & IEEE80211_CONF_CHANGE_POWER) &&
	    !(flags & IEEE80211_CONF_CHANGE_CHANNEL))
		rt73usb_config_txpower(rt2x00dev, libconf->conf->power_level);
	if (flags & IEEE80211_CONF_CHANGE_RETRY_LIMITS)
		rt73usb_config_retry_limit(rt2x00dev, libconf);
	if (flags & IEEE80211_CONF_CHANGE_BEACON_INTERVAL)
		rt73usb_config_duration(rt2x00dev, libconf);
	if (flags & IEEE80211_CONF_CHANGE_PS)
		rt73usb_config_ps(rt2x00dev, libconf);
}

/*
 * Link tuning
 */
static void rt73usb_link_stats(struct rt2x00_dev *rt2x00dev,
			       struct link_qual *qual)
{
	u32 reg;

	/*
	 * Update FCS error count from register.
	 */
	rt2x00usb_register_read(rt2x00dev, STA_CSR0, &reg);
	qual->rx_failed = rt2x00_get_field32(reg, STA_CSR0_FCS_ERROR);

	/*
	 * Update False CCA count from register.
	 */
	rt2x00usb_register_read(rt2x00dev, STA_CSR1, &reg);
	qual->false_cca = rt2x00_get_field32(reg, STA_CSR1_FALSE_CCA_ERROR);
}

static inline void rt73usb_set_vgc(struct rt2x00_dev *rt2x00dev,
				   struct link_qual *qual, u8 vgc_level)
{
	if (qual->vgc_level != vgc_level) {
		rt73usb_bbp_write(rt2x00dev, 17, vgc_level);
		qual->vgc_level = vgc_level;
		qual->vgc_level_reg = vgc_level;
	}
}

static void rt73usb_reset_tuner(struct rt2x00_dev *rt2x00dev,
				struct link_qual *qual)
{
	rt73usb_set_vgc(rt2x00dev, qual, 0x20);
}

static void rt73usb_link_tuner(struct rt2x00_dev *rt2x00dev,
			       struct link_qual *qual, const u32 count)
{
	u8 up_bound;
	u8 low_bound;

	/*
	 * Determine r17 bounds.
	 */
	if (rt2x00dev->rx_status.band == IEEE80211_BAND_5GHZ) {
		low_bound = 0x28;
		up_bound = 0x48;

		if (test_bit(CONFIG_EXTERNAL_LNA_A, &rt2x00dev->flags)) {
			low_bound += 0x10;
			up_bound += 0x10;
		}
	} else {
		if (qual->rssi > -82) {
			low_bound = 0x1c;
			up_bound = 0x40;
		} else if (qual->rssi > -84) {
			low_bound = 0x1c;
			up_bound = 0x20;
		} else {
			low_bound = 0x1c;
			up_bound = 0x1c;
		}

		if (test_bit(CONFIG_EXTERNAL_LNA_BG, &rt2x00dev->flags)) {
			low_bound += 0x14;
			up_bound += 0x10;
		}
	}

	/*
	 * If we are not associated, we should go straight to the
	 * dynamic CCA tuning.
	 */
	if (!rt2x00dev->intf_associated)
		goto dynamic_cca_tune;

	/*
	 * Special big-R17 for very short distance
	 */
	if (qual->rssi > -35) {
		rt73usb_set_vgc(rt2x00dev, qual, 0x60);
		return;
	}

	/*
	 * Special big-R17 for short distance
	 */
	if (qual->rssi >= -58) {
		rt73usb_set_vgc(rt2x00dev, qual, up_bound);
		return;
	}

	/*
	 * Special big-R17 for middle-short distance
	 */
	if (qual->rssi >= -66) {
		rt73usb_set_vgc(rt2x00dev, qual, low_bound + 0x10);
		return;
	}

	/*
	 * Special mid-R17 for middle distance
	 */
	if (qual->rssi >= -74) {
		rt73usb_set_vgc(rt2x00dev, qual, low_bound + 0x08);
		return;
	}

	/*
	 * Special case: Change up_bound based on the rssi.
	 * Lower up_bound when rssi is weaker then -74 dBm.
	 */
	up_bound -= 2 * (-74 - qual->rssi);
	if (low_bound > up_bound)
		up_bound = low_bound;

	if (qual->vgc_level > up_bound) {
		rt73usb_set_vgc(rt2x00dev, qual, up_bound);
		return;
	}

dynamic_cca_tune:

	/*
	 * r17 does not yet exceed upper limit, continue and base
	 * the r17 tuning on the false CCA count.
	 */
	if ((qual->false_cca > 512) && (qual->vgc_level < up_bound))
		rt73usb_set_vgc(rt2x00dev, qual,
				min_t(u8, qual->vgc_level + 4, up_bound));
	else if ((qual->false_cca < 100) && (qual->vgc_level > low_bound))
		rt73usb_set_vgc(rt2x00dev, qual,
				max_t(u8, qual->vgc_level - 4, low_bound));
}

/*
 * Firmware functions
 */
static char *rt73usb_get_firmware_name(struct rt2x00_dev *rt2x00dev)
{
	return FIRMWARE_RT2571;
}

static int rt73usb_check_firmware(struct rt2x00_dev *rt2x00dev,
				  const u8 *data, const size_t len)
{
	u16 fw_crc;
	u16 crc;

	/*
	 * Only support 2kb firmware files.
	 */
	if (len != 2048)
		return FW_BAD_LENGTH;

	/*
	 * The last 2 bytes in the firmware array are the crc checksum itself,
	 * this means that we should never pass those 2 bytes to the crc
	 * algorithm.
	 */
	fw_crc = (data[len - 2] << 8 | data[len - 1]);

	/*
	 * Use the crc itu-t algorithm.
	 */
	crc = crc_itu_t(0, data, len - 2);
	crc = crc_itu_t_byte(crc, 0);
	crc = crc_itu_t_byte(crc, 0);

	return (fw_crc == crc) ? FW_OK : FW_BAD_CRC;
}

static int rt73usb_load_firmware(struct rt2x00_dev *rt2x00dev,
				 const u8 *data, const size_t len)
{
	unsigned int i;
	int status;
	u32 reg;

	/*
	 * Wait for stable hardware.
	 */
	for (i = 0; i < 100; i++) {
		rt2x00usb_register_read(rt2x00dev, MAC_CSR0, &reg);
		if (reg)
			break;
		msleep(1);
	}

	if (!reg) {
		ERROR(rt2x00dev, "Unstable hardware.\n");
		return -EBUSY;
	}

	/*
	 * Write firmware to device.
	 */
	rt2x00usb_vendor_request_large_buff(rt2x00dev, USB_MULTI_WRITE,
					    USB_VENDOR_REQUEST_OUT,
					    FIRMWARE_IMAGE_BASE,
					    data, len,
					    REGISTER_TIMEOUT32(len));

	/*
	 * Send firmware request to device to load firmware,
	 * we need to specify a long timeout time.
	 */
	status = rt2x00usb_vendor_request_sw(rt2x00dev, USB_DEVICE_MODE,
					     0, USB_MODE_FIRMWARE,
					     REGISTER_TIMEOUT_FIRMWARE);
	if (status < 0) {
		ERROR(rt2x00dev, "Failed to write Firmware to device.\n");
		return status;
	}

	return 0;
}

/*
 * Initialization functions.
 */
static int rt73usb_init_registers(struct rt2x00_dev *rt2x00dev)
{
	u32 reg;

	rt2x00usb_register_read(rt2x00dev, TXRX_CSR0, &reg);
	rt2x00_set_field32(&reg, TXRX_CSR0_AUTO_TX_SEQ, 1);
	rt2x00_set_field32(&reg, TXRX_CSR0_DISABLE_RX, 0);
	rt2x00_set_field32(&reg, TXRX_CSR0_TX_WITHOUT_WAITING, 0);
	rt2x00usb_register_write(rt2x00dev, TXRX_CSR0, reg);

	rt2x00usb_register_read(rt2x00dev, TXRX_CSR1, &reg);
	rt2x00_set_field32(&reg, TXRX_CSR1_BBP_ID0, 47); /* CCK Signal */
	rt2x00_set_field32(&reg, TXRX_CSR1_BBP_ID0_VALID, 1);
	rt2x00_set_field32(&reg, TXRX_CSR1_BBP_ID1, 30); /* Rssi */
	rt2x00_set_field32(&reg, TXRX_CSR1_BBP_ID1_VALID, 1);
	rt2x00_set_field32(&reg, TXRX_CSR1_BBP_ID2, 42); /* OFDM Rate */
	rt2x00_set_field32(&reg, TXRX_CSR1_BBP_ID2_VALID, 1);
	rt2x00_set_field32(&reg, TXRX_CSR1_BBP_ID3, 30); /* Rssi */
	rt2x00_set_field32(&reg, TXRX_CSR1_BBP_ID3_VALID, 1);
	rt2x00usb_register_write(rt2x00dev, TXRX_CSR1, reg);

	/*
	 * CCK TXD BBP registers
	 */
	rt2x00usb_register_read(rt2x00dev, TXRX_CSR2, &reg);
	rt2x00_set_field32(&reg, TXRX_CSR2_BBP_ID0, 13);
	rt2x00_set_field32(&reg, TXRX_CSR2_BBP_ID0_VALID, 1);
	rt2x00_set_field32(&reg, TXRX_CSR2_BBP_ID1, 12);
	rt2x00_set_field32(&reg, TXRX_CSR2_BBP_ID1_VALID, 1);
	rt2x00_set_field32(&reg, TXRX_CSR2_BBP_ID2, 11);
	rt2x00_set_field32(&reg, TXRX_CSR2_BBP_ID2_VALID, 1);
	rt2x00_set_field32(&reg, TXRX_CSR2_BBP_ID3, 10);
	rt2x00_set_field32(&reg, TXRX_CSR2_BBP_ID3_VALID, 1);
	rt2x00usb_register_write(rt2x00dev, TXRX_CSR2, reg);

	/*
	 * OFDM TXD BBP registers
	 */
	rt2x00usb_register_read(rt2x00dev, TXRX_CSR3, &reg);
	rt2x00_set_field32(&reg, TXRX_CSR3_BBP_ID0, 7);
	rt2x00_set_field32(&reg, TXRX_CSR3_BBP_ID0_VALID, 1);
	rt2x00_set_field32(&reg, TXRX_CSR3_BBP_ID1, 6);
	rt2x00_set_field32(&reg, TXRX_CSR3_BBP_ID1_VALID, 1);
	rt2x00_set_field32(&reg, TXRX_CSR3_BBP_ID2, 5);
	rt2x00_set_field32(&reg, TXRX_CSR3_BBP_ID2_VALID, 1);
	rt2x00usb_register_write(rt2x00dev, TXRX_CSR3, reg);

	rt2x00usb_register_read(rt2x00dev, TXRX_CSR7, &reg);
	rt2x00_set_field32(&reg, TXRX_CSR7_ACK_CTS_6MBS, 59);
	rt2x00_set_field32(&reg, TXRX_CSR7_ACK_CTS_9MBS, 53);
	rt2x00_set_field32(&reg, TXRX_CSR7_ACK_CTS_12MBS, 49);
	rt2x00_set_field32(&reg, TXRX_CSR7_ACK_CTS_18MBS, 46);
	rt2x00usb_register_write(rt2x00dev, TXRX_CSR7, reg);

	rt2x00usb_register_read(rt2x00dev, TXRX_CSR8, &reg);
	rt2x00_set_field32(&reg, TXRX_CSR8_ACK_CTS_24MBS, 44);
	rt2x00_set_field32(&reg, TXRX_CSR8_ACK_CTS_36MBS, 42);
	rt2x00_set_field32(&reg, TXRX_CSR8_ACK_CTS_48MBS, 42);
	rt2x00_set_field32(&reg, TXRX_CSR8_ACK_CTS_54MBS, 42);
	rt2x00usb_register_write(rt2x00dev, TXRX_CSR8, reg);

	rt2x00usb_register_read(rt2x00dev, TXRX_CSR9, &reg);
	rt2x00_set_field32(&reg, TXRX_CSR9_BEACON_INTERVAL, 0);
	rt2x00_set_field32(&reg, TXRX_CSR9_TSF_TICKING, 0);
	rt2x00_set_field32(&reg, TXRX_CSR9_TSF_SYNC, 0);
	rt2x00_set_field32(&reg, TXRX_CSR9_TBTT_ENABLE, 0);
	rt2x00_set_field32(&reg, TXRX_CSR9_BEACON_GEN, 0);
	rt2x00_set_field32(&reg, TXRX_CSR9_TIMESTAMP_COMPENSATE, 0);
	rt2x00usb_register_write(rt2x00dev, TXRX_CSR9, reg);

	rt2x00usb_register_write(rt2x00dev, TXRX_CSR15, 0x0000000f);

	rt2x00usb_register_read(rt2x00dev, MAC_CSR6, &reg);
	rt2x00_set_field32(&reg, MAC_CSR6_MAX_FRAME_UNIT, 0xfff);
	rt2x00usb_register_write(rt2x00dev, MAC_CSR6, reg);

	rt2x00usb_register_write(rt2x00dev, MAC_CSR10, 0x00000718);

	if (rt2x00dev->ops->lib->set_device_state(rt2x00dev, STATE_AWAKE))
		return -EBUSY;

	rt2x00usb_register_write(rt2x00dev, MAC_CSR13, 0x00007f00);

	/*
	 * Invalidate all Shared Keys (SEC_CSR0),
	 * and clear the Shared key Cipher algorithms (SEC_CSR1 & SEC_CSR5)
	 */
	rt2x00usb_register_write(rt2x00dev, SEC_CSR0, 0x00000000);
	rt2x00usb_register_write(rt2x00dev, SEC_CSR1, 0x00000000);
	rt2x00usb_register_write(rt2x00dev, SEC_CSR5, 0x00000000);

	reg = 0x000023b0;
	if (rt2x00_rf(&rt2x00dev->chip, RF5225) ||
	    rt2x00_rf(&rt2x00dev->chip, RF2527))
		rt2x00_set_field32(&reg, PHY_CSR1_RF_RPI, 1);
	rt2x00usb_register_write(rt2x00dev, PHY_CSR1, reg);

	rt2x00usb_register_write(rt2x00dev, PHY_CSR5, 0x00040a06);
	rt2x00usb_register_write(rt2x00dev, PHY_CSR6, 0x00080606);
	rt2x00usb_register_write(rt2x00dev, PHY_CSR7, 0x00000408);

	rt2x00usb_register_read(rt2x00dev, MAC_CSR9, &reg);
	rt2x00_set_field32(&reg, MAC_CSR9_CW_SELECT, 0);
	rt2x00usb_register_write(rt2x00dev, MAC_CSR9, reg);

	/*
	 * Clear all beacons
	 * For the Beacon base registers we only need to clear
	 * the first byte since that byte contains the VALID and OWNER
	 * bits which (when set to 0) will invalidate the entire beacon.
	 */
	rt2x00usb_register_write(rt2x00dev, HW_BEACON_BASE0, 0);
	rt2x00usb_register_write(rt2x00dev, HW_BEACON_BASE1, 0);
	rt2x00usb_register_write(rt2x00dev, HW_BEACON_BASE2, 0);
	rt2x00usb_register_write(rt2x00dev, HW_BEACON_BASE3, 0);

	/*
	 * We must clear the error counters.
	 * These registers are cleared on read,
	 * so we may pass a useless variable to store the value.
	 */
	rt2x00usb_register_read(rt2x00dev, STA_CSR0, &reg);
	rt2x00usb_register_read(rt2x00dev, STA_CSR1, &reg);
	rt2x00usb_register_read(rt2x00dev, STA_CSR2, &reg);

	/*
	 * Reset MAC and BBP registers.
	 */
	rt2x00usb_register_read(rt2x00dev, MAC_CSR1, &reg);
	rt2x00_set_field32(&reg, MAC_CSR1_SOFT_RESET, 1);
	rt2x00_set_field32(&reg, MAC_CSR1_BBP_RESET, 1);
	rt2x00usb_register_write(rt2x00dev, MAC_CSR1, reg);

	rt2x00usb_register_read(rt2x00dev, MAC_CSR1, &reg);
	rt2x00_set_field32(&reg, MAC_CSR1_SOFT_RESET, 0);
	rt2x00_set_field32(&reg, MAC_CSR1_BBP_RESET, 0);
	rt2x00usb_register_write(rt2x00dev, MAC_CSR1, reg);

	rt2x00usb_register_read(rt2x00dev, MAC_CSR1, &reg);
	rt2x00_set_field32(&reg, MAC_CSR1_HOST_READY, 1);
	rt2x00usb_register_write(rt2x00dev, MAC_CSR1, reg);

	return 0;
}

static int rt73usb_wait_bbp_ready(struct rt2x00_dev *rt2x00dev)
{
	unsigned int i;
	u8 value;

	for (i = 0; i < REGISTER_BUSY_COUNT; i++) {
		rt73usb_bbp_read(rt2x00dev, 0, &value);
		if ((value != 0xff) && (value != 0x00))
			return 0;
		udelay(REGISTER_BUSY_DELAY);
	}

	ERROR(rt2x00dev, "BBP register access failed, aborting.\n");
	return -EACCES;
}

static int rt73usb_init_bbp(struct rt2x00_dev *rt2x00dev)
{
	unsigned int i;
	u16 eeprom;
	u8 reg_id;
	u8 value;

	if (unlikely(rt73usb_wait_bbp_ready(rt2x00dev)))
		return -EACCES;

	rt73usb_bbp_write(rt2x00dev, 3, 0x80);
	rt73usb_bbp_write(rt2x00dev, 15, 0x30);
	rt73usb_bbp_write(rt2x00dev, 21, 0xc8);
	rt73usb_bbp_write(rt2x00dev, 22, 0x38);
	rt73usb_bbp_write(rt2x00dev, 23, 0x06);
	rt73usb_bbp_write(rt2x00dev, 24, 0xfe);
	rt73usb_bbp_write(rt2x00dev, 25, 0x0a);
	rt73usb_bbp_write(rt2x00dev, 26, 0x0d);
	rt73usb_bbp_write(rt2x00dev, 32, 0x0b);
	rt73usb_bbp_write(rt2x00dev, 34, 0x12);
	rt73usb_bbp_write(rt2x00dev, 37, 0x07);
	rt73usb_bbp_write(rt2x00dev, 39, 0xf8);
	rt73usb_bbp_write(rt2x00dev, 41, 0x60);
	rt73usb_bbp_write(rt2x00dev, 53, 0x10);
	rt73usb_bbp_write(rt2x00dev, 54, 0x18);
	rt73usb_bbp_write(rt2x00dev, 60, 0x10);
	rt73usb_bbp_write(rt2x00dev, 61, 0x04);
	rt73usb_bbp_write(rt2x00dev, 62, 0x04);
	rt73usb_bbp_write(rt2x00dev, 75, 0xfe);
	rt73usb_bbp_write(rt2x00dev, 86, 0xfe);
	rt73usb_bbp_write(rt2x00dev, 88, 0xfe);
	rt73usb_bbp_write(rt2x00dev, 90, 0x0f);
	rt73usb_bbp_write(rt2x00dev, 99, 0x00);
	rt73usb_bbp_write(rt2x00dev, 102, 0x16);
	rt73usb_bbp_write(rt2x00dev, 107, 0x04);

	for (i = 0; i < EEPROM_BBP_SIZE; i++) {
		rt2x00_eeprom_read(rt2x00dev, EEPROM_BBP_START + i, &eeprom);

		if (eeprom != 0xffff && eeprom != 0x0000) {
			reg_id = rt2x00_get_field16(eeprom, EEPROM_BBP_REG_ID);
			value = rt2x00_get_field16(eeprom, EEPROM_BBP_VALUE);
			rt73usb_bbp_write(rt2x00dev, reg_id, value);
		}
	}

	return 0;
}

/*
 * Device state switch handlers.
 */
static void rt73usb_toggle_rx(struct rt2x00_dev *rt2x00dev,
			      enum dev_state state)
{
	u32 reg;

	rt2x00usb_register_read(rt2x00dev, TXRX_CSR0, &reg);
	rt2x00_set_field32(&reg, TXRX_CSR0_DISABLE_RX,
			   (state == STATE_RADIO_RX_OFF) ||
			   (state == STATE_RADIO_RX_OFF_LINK));
	rt2x00usb_register_write(rt2x00dev, TXRX_CSR0, reg);
}

static int rt73usb_enable_radio(struct rt2x00_dev *rt2x00dev)
{
	/*
	 * Initialize all registers.
	 */
	if (unlikely(rt73usb_init_registers(rt2x00dev) ||
		     rt73usb_init_bbp(rt2x00dev)))
		return -EIO;

	return 0;
}

static void rt73usb_disable_radio(struct rt2x00_dev *rt2x00dev)
{
	rt2x00usb_register_write(rt2x00dev, MAC_CSR10, 0x00001818);

	/*
	 * Disable synchronisation.
	 */
	rt2x00usb_register_write(rt2x00dev, TXRX_CSR9, 0);

	rt2x00usb_disable_radio(rt2x00dev);
}

static int rt73usb_set_state(struct rt2x00_dev *rt2x00dev, enum dev_state state)
{
	u32 reg;
	unsigned int i;
	char put_to_sleep;

	put_to_sleep = (state != STATE_AWAKE);

	rt2x00usb_register_read(rt2x00dev, MAC_CSR12, &reg);
	rt2x00_set_field32(&reg, MAC_CSR12_FORCE_WAKEUP, !put_to_sleep);
	rt2x00_set_field32(&reg, MAC_CSR12_PUT_TO_SLEEP, put_to_sleep);
	rt2x00usb_register_write(rt2x00dev, MAC_CSR12, reg);

	/*
	 * Device is not guaranteed to be in the requested state yet.
	 * We must wait until the register indicates that the
	 * device has entered the correct state.
	 */
	for (i = 0; i < REGISTER_BUSY_COUNT; i++) {
		rt2x00usb_register_read(rt2x00dev, MAC_CSR12, &reg);
		state = rt2x00_get_field32(reg, MAC_CSR12_BBP_CURRENT_STATE);
		if (state == !put_to_sleep)
			return 0;
		msleep(10);
	}

	return -EBUSY;
}

static int rt73usb_set_device_state(struct rt2x00_dev *rt2x00dev,
				    enum dev_state state)
{
	int retval = 0;

	switch (state) {
	case STATE_RADIO_ON:
		retval = rt73usb_enable_radio(rt2x00dev);
		break;
	case STATE_RADIO_OFF:
		rt73usb_disable_radio(rt2x00dev);
		break;
	case STATE_RADIO_RX_ON:
	case STATE_RADIO_RX_ON_LINK:
	case STATE_RADIO_RX_OFF:
	case STATE_RADIO_RX_OFF_LINK:
		rt73usb_toggle_rx(rt2x00dev, state);
		break;
	case STATE_RADIO_IRQ_ON:
	case STATE_RADIO_IRQ_OFF:
		/* No support, but no error either */
		break;
	case STATE_DEEP_SLEEP:
	case STATE_SLEEP:
	case STATE_STANDBY:
	case STATE_AWAKE:
		retval = rt73usb_set_state(rt2x00dev, state);
		break;
	default:
		retval = -ENOTSUPP;
		break;
	}

	if (unlikely(retval))
		ERROR(rt2x00dev, "Device failed to enter state %d (%d).\n",
		      state, retval);

	return retval;
}

/*
 * TX descriptor initialization
 */
static void rt73usb_write_tx_desc(struct rt2x00_dev *rt2x00dev,
				  struct sk_buff *skb,
				  struct txentry_desc *txdesc)
{
	struct skb_frame_desc *skbdesc = get_skb_frame_desc(skb);
	__le32 *txd = skbdesc->desc;
	u32 word;

	/*
	 * Start writing the descriptor words.
	 */
	rt2x00_desc_read(txd, 1, &word);
	rt2x00_set_field32(&word, TXD_W1_HOST_Q_ID, txdesc->queue);
	rt2x00_set_field32(&word, TXD_W1_AIFSN, txdesc->aifs);
	rt2x00_set_field32(&word, TXD_W1_CWMIN, txdesc->cw_min);
	rt2x00_set_field32(&word, TXD_W1_CWMAX, txdesc->cw_max);
	rt2x00_set_field32(&word, TXD_W1_IV_OFFSET, txdesc->iv_offset);
	rt2x00_set_field32(&word, TXD_W1_HW_SEQUENCE,
			   test_bit(ENTRY_TXD_GENERATE_SEQ, &txdesc->flags));
	rt2x00_desc_write(txd, 1, word);

	rt2x00_desc_read(txd, 2, &word);
	rt2x00_set_field32(&word, TXD_W2_PLCP_SIGNAL, txdesc->signal);
	rt2x00_set_field32(&word, TXD_W2_PLCP_SERVICE, txdesc->service);
	rt2x00_set_field32(&word, TXD_W2_PLCP_LENGTH_LOW, txdesc->length_low);
	rt2x00_set_field32(&word, TXD_W2_PLCP_LENGTH_HIGH, txdesc->length_high);
	rt2x00_desc_write(txd, 2, word);

	if (test_bit(ENTRY_TXD_ENCRYPT, &txdesc->flags)) {
		_rt2x00_desc_write(txd, 3, skbdesc->iv[0]);
		_rt2x00_desc_write(txd, 4, skbdesc->iv[1]);
	}

	rt2x00_desc_read(txd, 5, &word);
	rt2x00_set_field32(&word, TXD_W5_TX_POWER,
			   TXPOWER_TO_DEV(rt2x00dev->tx_power));
	rt2x00_set_field32(&word, TXD_W5_WAITING_DMA_DONE_INT, 1);
	rt2x00_desc_write(txd, 5, word);

	rt2x00_desc_read(txd, 0, &word);
	rt2x00_set_field32(&word, TXD_W0_BURST,
			   test_bit(ENTRY_TXD_BURST, &txdesc->flags));
	rt2x00_set_field32(&word, TXD_W0_VALID, 1);
	rt2x00_set_field32(&word, TXD_W0_MORE_FRAG,
			   test_bit(ENTRY_TXD_MORE_FRAG, &txdesc->flags));
	rt2x00_set_field32(&word, TXD_W0_ACK,
			   test_bit(ENTRY_TXD_ACK, &txdesc->flags));
	rt2x00_set_field32(&word, TXD_W0_TIMESTAMP,
			   test_bit(ENTRY_TXD_REQ_TIMESTAMP, &txdesc->flags));
	rt2x00_set_field32(&word, TXD_W0_OFDM,
			   (txdesc->rate_mode == RATE_MODE_OFDM));
	rt2x00_set_field32(&word, TXD_W0_IFS, txdesc->ifs);
	rt2x00_set_field32(&word, TXD_W0_RETRY_MODE,
			   test_bit(ENTRY_TXD_RETRY_MODE, &txdesc->flags));
	rt2x00_set_field32(&word, TXD_W0_TKIP_MIC,
			   test_bit(ENTRY_TXD_ENCRYPT_MMIC, &txdesc->flags));
	rt2x00_set_field32(&word, TXD_W0_KEY_TABLE,
			   test_bit(ENTRY_TXD_ENCRYPT_PAIRWISE, &txdesc->flags));
	rt2x00_set_field32(&word, TXD_W0_KEY_INDEX, txdesc->key_idx);
	rt2x00_set_field32(&word, TXD_W0_DATABYTE_COUNT, skb->len);
	rt2x00_set_field32(&word, TXD_W0_BURST2,
			   test_bit(ENTRY_TXD_BURST, &txdesc->flags));
	rt2x00_set_field32(&word, TXD_W0_CIPHER_ALG, txdesc->cipher);
	rt2x00_desc_write(txd, 0, word);
}

/*
 * TX data initialization
 */
static void rt73usb_write_beacon(struct queue_entry *entry)
{
	struct rt2x00_dev *rt2x00dev = entry->queue->rt2x00dev;
	struct skb_frame_desc *skbdesc = get_skb_frame_desc(entry->skb);
	unsigned int beacon_base;
	u32 reg;

	/*
	 * Add the descriptor in front of the skb.
	 */
	skb_push(entry->skb, entry->queue->desc_size);
	memcpy(entry->skb->data, skbdesc->desc, skbdesc->desc_len);
	skbdesc->desc = entry->skb->data;

	/*
	 * Disable beaconing while we are reloading the beacon data,
	 * otherwise we might be sending out invalid data.
	 */
	rt2x00usb_register_read(rt2x00dev, TXRX_CSR9, &reg);
	rt2x00_set_field32(&reg, TXRX_CSR9_TSF_TICKING, 0);
	rt2x00_set_field32(&reg, TXRX_CSR9_TBTT_ENABLE, 0);
	rt2x00_set_field32(&reg, TXRX_CSR9_BEACON_GEN, 0);
	rt2x00usb_register_write(rt2x00dev, TXRX_CSR9, reg);

	/*
	 * Write entire beacon with descriptor to register.
	 */
	beacon_base = HW_BEACON_OFFSET(entry->entry_idx);
	rt2x00usb_vendor_request_large_buff(rt2x00dev, USB_MULTI_WRITE,
					    USB_VENDOR_REQUEST_OUT, beacon_base,
					    entry->skb->data, entry->skb->len,
					    REGISTER_TIMEOUT32(entry->skb->len));

	/*
	 * Clean up the beacon skb.
	 */
	dev_kfree_skb(entry->skb);
	entry->skb = NULL;
}

static int rt73usb_get_tx_data_len(struct queue_entry *entry)
{
	int length;

	/*
	 * The length _must_ be a multiple of 4,
	 * but it must _not_ be a multiple of the USB packet size.
	 */
	length = roundup(entry->skb->len, 4);
	length += (4 * !(length % entry->queue->usb_maxpacket));

	return length;
}

static void rt73usb_kick_tx_queue(struct rt2x00_dev *rt2x00dev,
				  const enum data_queue_qid queue)
{
	u32 reg;

	if (queue != QID_BEACON) {
		rt2x00usb_kick_tx_queue(rt2x00dev, queue);
		return;
	}

	/*
	 * For Wi-Fi faily generated beacons between participating stations.
	 * Set TBTT phase adaptive adjustment step to 8us (default 16us)
	 */
	rt2x00usb_register_write(rt2x00dev, TXRX_CSR10, 0x00001008);

	rt2x00usb_register_read(rt2x00dev, TXRX_CSR9, &reg);
	if (!rt2x00_get_field32(reg, TXRX_CSR9_BEACON_GEN)) {
		rt2x00_set_field32(&reg, TXRX_CSR9_TSF_TICKING, 1);
		rt2x00_set_field32(&reg, TXRX_CSR9_TBTT_ENABLE, 1);
		rt2x00_set_field32(&reg, TXRX_CSR9_BEACON_GEN, 1);
		rt2x00usb_register_write(rt2x00dev, TXRX_CSR9, reg);
	}
}

/*
 * RX control handlers
 */
static int rt73usb_agc_to_rssi(struct rt2x00_dev *rt2x00dev, int rxd_w1)
{
	u8 offset = rt2x00dev->lna_gain;
	u8 lna;

	lna = rt2x00_get_field32(rxd_w1, RXD_W1_RSSI_LNA);
	switch (lna) {
	case 3:
		offset += 90;
		break;
	case 2:
		offset += 74;
		break;
	case 1:
		offset += 64;
		break;
	default:
		return 0;
	}

	if (rt2x00dev->rx_status.band == IEEE80211_BAND_5GHZ) {
		if (test_bit(CONFIG_EXTERNAL_LNA_A, &rt2x00dev->flags)) {
			if (lna == 3 || lna == 2)
				offset += 10;
		} else {
			if (lna == 3)
				offset += 6;
			else if (lna == 2)
				offset += 8;
		}
	}

	return rt2x00_get_field32(rxd_w1, RXD_W1_RSSI_AGC) * 2 - offset;
}

static void rt73usb_fill_rxdone(struct queue_entry *entry,
				struct rxdone_entry_desc *rxdesc)
{
	struct rt2x00_dev *rt2x00dev = entry->queue->rt2x00dev;
	struct skb_frame_desc *skbdesc = get_skb_frame_desc(entry->skb);
	__le32 *rxd = (__le32 *)entry->skb->data;
	u32 word0;
	u32 word1;

	/*
	 * Copy descriptor to the skbdesc->desc buffer, making it safe from moving of
	 * frame data in rt2x00usb.
	 */
	memcpy(skbdesc->desc, rxd, skbdesc->desc_len);
	rxd = (__le32 *)skbdesc->desc;

	/*
	 * It is now safe to read the descriptor on all architectures.
	 */
	rt2x00_desc_read(rxd, 0, &word0);
	rt2x00_desc_read(rxd, 1, &word1);

	if (rt2x00_get_field32(word0, RXD_W0_CRC_ERROR))
		rxdesc->flags |= RX_FLAG_FAILED_FCS_CRC;

	if (test_bit(CONFIG_SUPPORT_HW_CRYPTO, &rt2x00dev->flags)) {
		rxdesc->cipher =
		    rt2x00_get_field32(word0, RXD_W0_CIPHER_ALG);
		rxdesc->cipher_status =
		    rt2x00_get_field32(word0, RXD_W0_CIPHER_ERROR);
	}

	if (rxdesc->cipher != CIPHER_NONE) {
		_rt2x00_desc_read(rxd, 2, &rxdesc->iv[0]);
		_rt2x00_desc_read(rxd, 3, &rxdesc->iv[1]);
		rxdesc->dev_flags |= RXDONE_CRYPTO_IV;

		_rt2x00_desc_read(rxd, 4, &rxdesc->icv);
		rxdesc->dev_flags |= RXDONE_CRYPTO_ICV;

		/*
		 * Hardware has stripped IV/EIV data from 802.11 frame during
		 * decryption. It has provided the data seperately but rt2x00lib
		 * should decide if it should be reinserted.
		 */
		rxdesc->flags |= RX_FLAG_IV_STRIPPED;

		/*
		 * FIXME: Legacy driver indicates that the frame does
		 * contain the Michael Mic. Unfortunately, in rt2x00
		 * the MIC seems to be missing completely...
		 */
		rxdesc->flags |= RX_FLAG_MMIC_STRIPPED;

		if (rxdesc->cipher_status == RX_CRYPTO_SUCCESS)
			rxdesc->flags |= RX_FLAG_DECRYPTED;
		else if (rxdesc->cipher_status == RX_CRYPTO_FAIL_MIC)
			rxdesc->flags |= RX_FLAG_MMIC_ERROR;
	}

	/*
	 * Obtain the status about this packet.
	 * When frame was received with an OFDM bitrate,
	 * the signal is the PLCP value. If it was received with
	 * a CCK bitrate the signal is the rate in 100kbit/s.
	 */
	rxdesc->signal = rt2x00_get_field32(word1, RXD_W1_SIGNAL);
	rxdesc->rssi = rt73usb_agc_to_rssi(rt2x00dev, word1);
	rxdesc->size = rt2x00_get_field32(word0, RXD_W0_DATABYTE_COUNT);

	if (rt2x00_get_field32(word0, RXD_W0_OFDM))
		rxdesc->dev_flags |= RXDONE_SIGNAL_PLCP;
	else
		rxdesc->dev_flags |= RXDONE_SIGNAL_BITRATE;
	if (rt2x00_get_field32(word0, RXD_W0_MY_BSS))
		rxdesc->dev_flags |= RXDONE_MY_BSS;

	/*
	 * Set skb pointers, and update frame information.
	 */
	skb_pull(entry->skb, entry->queue->desc_size);
	skb_trim(entry->skb, rxdesc->size);
}

/*
 * Device probe functions.
 */
static int rt73usb_validate_eeprom(struct rt2x00_dev *rt2x00dev)
{
	u16 word;
	u8 *mac;
	s8 value;

	rt2x00usb_eeprom_read(rt2x00dev, rt2x00dev->eeprom, EEPROM_SIZE);

	/*
	 * Start validation of the data that has been read.
	 */
	mac = rt2x00_eeprom_addr(rt2x00dev, EEPROM_MAC_ADDR_0);
	if (!is_valid_ether_addr(mac)) {
		random_ether_addr(mac);
		EEPROM(rt2x00dev, "MAC: %pM\n", mac);
	}

	rt2x00_eeprom_read(rt2x00dev, EEPROM_ANTENNA, &word);
	if (word == 0xffff) {
		rt2x00_set_field16(&word, EEPROM_ANTENNA_NUM, 2);
		rt2x00_set_field16(&word, EEPROM_ANTENNA_TX_DEFAULT,
				   ANTENNA_B);
		rt2x00_set_field16(&word, EEPROM_ANTENNA_RX_DEFAULT,
				   ANTENNA_B);
		rt2x00_set_field16(&word, EEPROM_ANTENNA_FRAME_TYPE, 0);
		rt2x00_set_field16(&word, EEPROM_ANTENNA_DYN_TXAGC, 0);
		rt2x00_set_field16(&word, EEPROM_ANTENNA_HARDWARE_RADIO, 0);
		rt2x00_set_field16(&word, EEPROM_ANTENNA_RF_TYPE, RF5226);
		rt2x00_eeprom_write(rt2x00dev, EEPROM_ANTENNA, word);
		EEPROM(rt2x00dev, "Antenna: 0x%04x\n", word);
	}

	rt2x00_eeprom_read(rt2x00dev, EEPROM_NIC, &word);
	if (word == 0xffff) {
		rt2x00_set_field16(&word, EEPROM_NIC_EXTERNAL_LNA, 0);
		rt2x00_eeprom_write(rt2x00dev, EEPROM_NIC, word);
		EEPROM(rt2x00dev, "NIC: 0x%04x\n", word);
	}

	rt2x00_eeprom_read(rt2x00dev, EEPROM_LED, &word);
	if (word == 0xffff) {
		rt2x00_set_field16(&word, EEPROM_LED_POLARITY_RDY_G, 0);
		rt2x00_set_field16(&word, EEPROM_LED_POLARITY_RDY_A, 0);
		rt2x00_set_field16(&word, EEPROM_LED_POLARITY_ACT, 0);
		rt2x00_set_field16(&word, EEPROM_LED_POLARITY_GPIO_0, 0);
		rt2x00_set_field16(&word, EEPROM_LED_POLARITY_GPIO_1, 0);
		rt2x00_set_field16(&word, EEPROM_LED_POLARITY_GPIO_2, 0);
		rt2x00_set_field16(&word, EEPROM_LED_POLARITY_GPIO_3, 0);
		rt2x00_set_field16(&word, EEPROM_LED_POLARITY_GPIO_4, 0);
		rt2x00_set_field16(&word, EEPROM_LED_LED_MODE,
				   LED_MODE_DEFAULT);
		rt2x00_eeprom_write(rt2x00dev, EEPROM_LED, word);
		EEPROM(rt2x00dev, "Led: 0x%04x\n", word);
	}

	rt2x00_eeprom_read(rt2x00dev, EEPROM_FREQ, &word);
	if (word == 0xffff) {
		rt2x00_set_field16(&word, EEPROM_FREQ_OFFSET, 0);
		rt2x00_set_field16(&word, EEPROM_FREQ_SEQ, 0);
		rt2x00_eeprom_write(rt2x00dev, EEPROM_FREQ, word);
		EEPROM(rt2x00dev, "Freq: 0x%04x\n", word);
	}

	rt2x00_eeprom_read(rt2x00dev, EEPROM_RSSI_OFFSET_BG, &word);
	if (word == 0xffff) {
		rt2x00_set_field16(&word, EEPROM_RSSI_OFFSET_BG_1, 0);
		rt2x00_set_field16(&word, EEPROM_RSSI_OFFSET_BG_2, 0);
		rt2x00_eeprom_write(rt2x00dev, EEPROM_RSSI_OFFSET_BG, word);
		EEPROM(rt2x00dev, "RSSI OFFSET BG: 0x%04x\n", word);
	} else {
		value = rt2x00_get_field16(word, EEPROM_RSSI_OFFSET_BG_1);
		if (value < -10 || value > 10)
			rt2x00_set_field16(&word, EEPROM_RSSI_OFFSET_BG_1, 0);
		value = rt2x00_get_field16(word, EEPROM_RSSI_OFFSET_BG_2);
		if (value < -10 || value > 10)
			rt2x00_set_field16(&word, EEPROM_RSSI_OFFSET_BG_2, 0);
		rt2x00_eeprom_write(rt2x00dev, EEPROM_RSSI_OFFSET_BG, word);
	}

	rt2x00_eeprom_read(rt2x00dev, EEPROM_RSSI_OFFSET_A, &word);
	if (word == 0xffff) {
		rt2x00_set_field16(&word, EEPROM_RSSI_OFFSET_A_1, 0);
		rt2x00_set_field16(&word, EEPROM_RSSI_OFFSET_A_2, 0);
		rt2x00_eeprom_write(rt2x00dev, EEPROM_RSSI_OFFSET_A, word);
		EEPROM(rt2x00dev, "RSSI OFFSET A: 0x%04x\n", word);
	} else {
		value = rt2x00_get_field16(word, EEPROM_RSSI_OFFSET_A_1);
		if (value < -10 || value > 10)
			rt2x00_set_field16(&word, EEPROM_RSSI_OFFSET_A_1, 0);
		value = rt2x00_get_field16(word, EEPROM_RSSI_OFFSET_A_2);
		if (value < -10 || value > 10)
			rt2x00_set_field16(&word, EEPROM_RSSI_OFFSET_A_2, 0);
		rt2x00_eeprom_write(rt2x00dev, EEPROM_RSSI_OFFSET_A, word);
	}

	return 0;
}

static int rt73usb_init_eeprom(struct rt2x00_dev *rt2x00dev)
{
	u32 reg;
	u16 value;
	u16 eeprom;

	/*
	 * Read EEPROM word for configuration.
	 */
	rt2x00_eeprom_read(rt2x00dev, EEPROM_ANTENNA, &eeprom);

	/*
	 * Identify RF chipset.
	 */
	value = rt2x00_get_field16(eeprom, EEPROM_ANTENNA_RF_TYPE);
	rt2x00usb_register_read(rt2x00dev, MAC_CSR0, &reg);
	rt2x00_set_chip(rt2x00dev, RT2571, value, reg);

	if (!rt2x00_check_rev(&rt2x00dev->chip, 0x25730)) {
		ERROR(rt2x00dev, "Invalid RT chipset detected.\n");
		return -ENODEV;
	}

	if (!rt2x00_rf(&rt2x00dev->chip, RF5226) &&
	    !rt2x00_rf(&rt2x00dev->chip, RF2528) &&
	    !rt2x00_rf(&rt2x00dev->chip, RF5225) &&
	    !rt2x00_rf(&rt2x00dev->chip, RF2527)) {
		ERROR(rt2x00dev, "Invalid RF chipset detected.\n");
		return -ENODEV;
	}

	/*
	 * Identify default antenna configuration.
	 */
	rt2x00dev->default_ant.tx =
	    rt2x00_get_field16(eeprom, EEPROM_ANTENNA_TX_DEFAULT);
	rt2x00dev->default_ant.rx =
	    rt2x00_get_field16(eeprom, EEPROM_ANTENNA_RX_DEFAULT);

	/*
	 * Read the Frame type.
	 */
	if (rt2x00_get_field16(eeprom, EEPROM_ANTENNA_FRAME_TYPE))
		__set_bit(CONFIG_FRAME_TYPE, &rt2x00dev->flags);

	/*
	 * Detect if this device has an hardware controlled radio.
	 */
#ifdef CONFIG_RT2X00_LIB_RFKILL
	if (rt2x00_get_field16(eeprom, EEPROM_ANTENNA_HARDWARE_RADIO))
		__set_bit(CONFIG_SUPPORT_HW_BUTTON, &rt2x00dev->flags);
#endif /* CONFIG_RT2X00_LIB_RFKILL */

	/*
	 * Read frequency offset.
	 */
	rt2x00_eeprom_read(rt2x00dev, EEPROM_FREQ, &eeprom);
	rt2x00dev->freq_offset = rt2x00_get_field16(eeprom, EEPROM_FREQ_OFFSET);

	/*
	 * Read external LNA informations.
	 */
	rt2x00_eeprom_read(rt2x00dev, EEPROM_NIC, &eeprom);

	if (rt2x00_get_field16(eeprom, EEPROM_NIC_EXTERNAL_LNA)) {
		__set_bit(CONFIG_EXTERNAL_LNA_A, &rt2x00dev->flags);
		__set_bit(CONFIG_EXTERNAL_LNA_BG, &rt2x00dev->flags);
	}

	/*
	 * Store led settings, for correct led behaviour.
	 */
#ifdef CONFIG_RT2X00_LIB_LEDS
	rt2x00_eeprom_read(rt2x00dev, EEPROM_LED, &eeprom);

	rt73usb_init_led(rt2x00dev, &rt2x00dev->led_radio, LED_TYPE_RADIO);
	rt73usb_init_led(rt2x00dev, &rt2x00dev->led_assoc, LED_TYPE_ASSOC);
	if (value == LED_MODE_SIGNAL_STRENGTH)
		rt73usb_init_led(rt2x00dev, &rt2x00dev->led_qual,
				 LED_TYPE_QUALITY);

	rt2x00_set_field16(&rt2x00dev->led_mcu_reg, MCU_LEDCS_LED_MODE, value);
	rt2x00_set_field16(&rt2x00dev->led_mcu_reg, MCU_LEDCS_POLARITY_GPIO_0,
			   rt2x00_get_field16(eeprom,
					      EEPROM_LED_POLARITY_GPIO_0));
	rt2x00_set_field16(&rt2x00dev->led_mcu_reg, MCU_LEDCS_POLARITY_GPIO_1,
			   rt2x00_get_field16(eeprom,
					      EEPROM_LED_POLARITY_GPIO_1));
	rt2x00_set_field16(&rt2x00dev->led_mcu_reg, MCU_LEDCS_POLARITY_GPIO_2,
			   rt2x00_get_field16(eeprom,
					      EEPROM_LED_POLARITY_GPIO_2));
	rt2x00_set_field16(&rt2x00dev->led_mcu_reg, MCU_LEDCS_POLARITY_GPIO_3,
			   rt2x00_get_field16(eeprom,
					      EEPROM_LED_POLARITY_GPIO_3));
	rt2x00_set_field16(&rt2x00dev->led_mcu_reg, MCU_LEDCS_POLARITY_GPIO_4,
			   rt2x00_get_field16(eeprom,
					      EEPROM_LED_POLARITY_GPIO_4));
	rt2x00_set_field16(&rt2x00dev->led_mcu_reg, MCU_LEDCS_POLARITY_ACT,
			   rt2x00_get_field16(eeprom, EEPROM_LED_POLARITY_ACT));
	rt2x00_set_field16(&rt2x00dev->led_mcu_reg, MCU_LEDCS_POLARITY_READY_BG,
			   rt2x00_get_field16(eeprom,
					      EEPROM_LED_POLARITY_RDY_G));
	rt2x00_set_field16(&rt2x00dev->led_mcu_reg, MCU_LEDCS_POLARITY_READY_A,
			   rt2x00_get_field16(eeprom,
					      EEPROM_LED_POLARITY_RDY_A));
#endif /* CONFIG_RT2X00_LIB_LEDS */

	return 0;
}

/*
 * RF value list for RF2528
 * Supports: 2.4 GHz
 */
static const struct rf_channel rf_vals_bg_2528[] = {
	{ 1,  0x00002c0c, 0x00000786, 0x00068255, 0x000fea0b },
	{ 2,  0x00002c0c, 0x00000786, 0x00068255, 0x000fea1f },
	{ 3,  0x00002c0c, 0x0000078a, 0x00068255, 0x000fea0b },
	{ 4,  0x00002c0c, 0x0000078a, 0x00068255, 0x000fea1f },
	{ 5,  0x00002c0c, 0x0000078e, 0x00068255, 0x000fea0b },
	{ 6,  0x00002c0c, 0x0000078e, 0x00068255, 0x000fea1f },
	{ 7,  0x00002c0c, 0x00000792, 0x00068255, 0x000fea0b },
	{ 8,  0x00002c0c, 0x00000792, 0x00068255, 0x000fea1f },
	{ 9,  0x00002c0c, 0x00000796, 0x00068255, 0x000fea0b },
	{ 10, 0x00002c0c, 0x00000796, 0x00068255, 0x000fea1f },
	{ 11, 0x00002c0c, 0x0000079a, 0x00068255, 0x000fea0b },
	{ 12, 0x00002c0c, 0x0000079a, 0x00068255, 0x000fea1f },
	{ 13, 0x00002c0c, 0x0000079e, 0x00068255, 0x000fea0b },
	{ 14, 0x00002c0c, 0x000007a2, 0x00068255, 0x000fea13 },
};

/*
 * RF value list for RF5226
 * Supports: 2.4 GHz & 5.2 GHz
 */
static const struct rf_channel rf_vals_5226[] = {
	{ 1,  0x00002c0c, 0x00000786, 0x00068255, 0x000fea0b },
	{ 2,  0x00002c0c, 0x00000786, 0x00068255, 0x000fea1f },
	{ 3,  0x00002c0c, 0x0000078a, 0x00068255, 0x000fea0b },
	{ 4,  0x00002c0c, 0x0000078a, 0x00068255, 0x000fea1f },
	{ 5,  0x00002c0c, 0x0000078e, 0x00068255, 0x000fea0b },
	{ 6,  0x00002c0c, 0x0000078e, 0x00068255, 0x000fea1f },
	{ 7,  0x00002c0c, 0x00000792, 0x00068255, 0x000fea0b },
	{ 8,  0x00002c0c, 0x00000792, 0x00068255, 0x000fea1f },
	{ 9,  0x00002c0c, 0x00000796, 0x00068255, 0x000fea0b },
	{ 10, 0x00002c0c, 0x00000796, 0x00068255, 0x000fea1f },
	{ 11, 0x00002c0c, 0x0000079a, 0x00068255, 0x000fea0b },
	{ 12, 0x00002c0c, 0x0000079a, 0x00068255, 0x000fea1f },
	{ 13, 0x00002c0c, 0x0000079e, 0x00068255, 0x000fea0b },
	{ 14, 0x00002c0c, 0x000007a2, 0x00068255, 0x000fea13 },

	/* 802.11 UNI / HyperLan 2 */
	{ 36, 0x00002c0c, 0x0000099a, 0x00098255, 0x000fea23 },
	{ 40, 0x00002c0c, 0x000009a2, 0x00098255, 0x000fea03 },
	{ 44, 0x00002c0c, 0x000009a6, 0x00098255, 0x000fea0b },
	{ 48, 0x00002c0c, 0x000009aa, 0x00098255, 0x000fea13 },
	{ 52, 0x00002c0c, 0x000009ae, 0x00098255, 0x000fea1b },
	{ 56, 0x00002c0c, 0x000009b2, 0x00098255, 0x000fea23 },
	{ 60, 0x00002c0c, 0x000009ba, 0x00098255, 0x000fea03 },
	{ 64, 0x00002c0c, 0x000009be, 0x00098255, 0x000fea0b },

	/* 802.11 HyperLan 2 */
	{ 100, 0x00002c0c, 0x00000a2a, 0x000b8255, 0x000fea03 },
	{ 104, 0x00002c0c, 0x00000a2e, 0x000b8255, 0x000fea0b },
	{ 108, 0x00002c0c, 0x00000a32, 0x000b8255, 0x000fea13 },
	{ 112, 0x00002c0c, 0x00000a36, 0x000b8255, 0x000fea1b },
	{ 116, 0x00002c0c, 0x00000a3a, 0x000b8255, 0x000fea23 },
	{ 120, 0x00002c0c, 0x00000a82, 0x000b8255, 0x000fea03 },
	{ 124, 0x00002c0c, 0x00000a86, 0x000b8255, 0x000fea0b },
	{ 128, 0x00002c0c, 0x00000a8a, 0x000b8255, 0x000fea13 },
	{ 132, 0x00002c0c, 0x00000a8e, 0x000b8255, 0x000fea1b },
	{ 136, 0x00002c0c, 0x00000a92, 0x000b8255, 0x000fea23 },

	/* 802.11 UNII */
	{ 140, 0x00002c0c, 0x00000a9a, 0x000b8255, 0x000fea03 },
	{ 149, 0x00002c0c, 0x00000aa2, 0x000b8255, 0x000fea1f },
	{ 153, 0x00002c0c, 0x00000aa6, 0x000b8255, 0x000fea27 },
	{ 157, 0x00002c0c, 0x00000aae, 0x000b8255, 0x000fea07 },
	{ 161, 0x00002c0c, 0x00000ab2, 0x000b8255, 0x000fea0f },
	{ 165, 0x00002c0c, 0x00000ab6, 0x000b8255, 0x000fea17 },

	/* MMAC(Japan)J52 ch 34,38,42,46 */
	{ 34, 0x00002c0c, 0x0008099a, 0x000da255, 0x000d3a0b },
	{ 38, 0x00002c0c, 0x0008099e, 0x000da255, 0x000d3a13 },
	{ 42, 0x00002c0c, 0x000809a2, 0x000da255, 0x000d3a1b },
	{ 46, 0x00002c0c, 0x000809a6, 0x000da255, 0x000d3a23 },
};

/*
 * RF value list for RF5225 & RF2527
 * Supports: 2.4 GHz & 5.2 GHz
 */
static const struct rf_channel rf_vals_5225_2527[] = {
	{ 1,  0x00002ccc, 0x00004786, 0x00068455, 0x000ffa0b },
	{ 2,  0x00002ccc, 0x00004786, 0x00068455, 0x000ffa1f },
	{ 3,  0x00002ccc, 0x0000478a, 0x00068455, 0x000ffa0b },
	{ 4,  0x00002ccc, 0x0000478a, 0x00068455, 0x000ffa1f },
	{ 5,  0x00002ccc, 0x0000478e, 0x00068455, 0x000ffa0b },
	{ 6,  0x00002ccc, 0x0000478e, 0x00068455, 0x000ffa1f },
	{ 7,  0x00002ccc, 0x00004792, 0x00068455, 0x000ffa0b },
	{ 8,  0x00002ccc, 0x00004792, 0x00068455, 0x000ffa1f },
	{ 9,  0x00002ccc, 0x00004796, 0x00068455, 0x000ffa0b },
	{ 10, 0x00002ccc, 0x00004796, 0x00068455, 0x000ffa1f },
	{ 11, 0x00002ccc, 0x0000479a, 0x00068455, 0x000ffa0b },
	{ 12, 0x00002ccc, 0x0000479a, 0x00068455, 0x000ffa1f },
	{ 13, 0x00002ccc, 0x0000479e, 0x00068455, 0x000ffa0b },
	{ 14, 0x00002ccc, 0x000047a2, 0x00068455, 0x000ffa13 },

	/* 802.11 UNI / HyperLan 2 */
	{ 36, 0x00002ccc, 0x0000499a, 0x0009be55, 0x000ffa23 },
	{ 40, 0x00002ccc, 0x000049a2, 0x0009be55, 0x000ffa03 },
	{ 44, 0x00002ccc, 0x000049a6, 0x0009be55, 0x000ffa0b },
	{ 48, 0x00002ccc, 0x000049aa, 0x0009be55, 0x000ffa13 },
	{ 52, 0x00002ccc, 0x000049ae, 0x0009ae55, 0x000ffa1b },
	{ 56, 0x00002ccc, 0x000049b2, 0x0009ae55, 0x000ffa23 },
	{ 60, 0x00002ccc, 0x000049ba, 0x0009ae55, 0x000ffa03 },
	{ 64, 0x00002ccc, 0x000049be, 0x0009ae55, 0x000ffa0b },

	/* 802.11 HyperLan 2 */
	{ 100, 0x00002ccc, 0x00004a2a, 0x000bae55, 0x000ffa03 },
	{ 104, 0x00002ccc, 0x00004a2e, 0x000bae55, 0x000ffa0b },
	{ 108, 0x00002ccc, 0x00004a32, 0x000bae55, 0x000ffa13 },
	{ 112, 0x00002ccc, 0x00004a36, 0x000bae55, 0x000ffa1b },
	{ 116, 0x00002ccc, 0x00004a3a, 0x000bbe55, 0x000ffa23 },
	{ 120, 0x00002ccc, 0x00004a82, 0x000bbe55, 0x000ffa03 },
	{ 124, 0x00002ccc, 0x00004a86, 0x000bbe55, 0x000ffa0b },
	{ 128, 0x00002ccc, 0x00004a8a, 0x000bbe55, 0x000ffa13 },
	{ 132, 0x00002ccc, 0x00004a8e, 0x000bbe55, 0x000ffa1b },
	{ 136, 0x00002ccc, 0x00004a92, 0x000bbe55, 0x000ffa23 },

	/* 802.11 UNII */
	{ 140, 0x00002ccc, 0x00004a9a, 0x000bbe55, 0x000ffa03 },
	{ 149, 0x00002ccc, 0x00004aa2, 0x000bbe55, 0x000ffa1f },
	{ 153, 0x00002ccc, 0x00004aa6, 0x000bbe55, 0x000ffa27 },
	{ 157, 0x00002ccc, 0x00004aae, 0x000bbe55, 0x000ffa07 },
	{ 161, 0x00002ccc, 0x00004ab2, 0x000bbe55, 0x000ffa0f },
	{ 165, 0x00002ccc, 0x00004ab6, 0x000bbe55, 0x000ffa17 },

	/* MMAC(Japan)J52 ch 34,38,42,46 */
	{ 34, 0x00002ccc, 0x0000499a, 0x0009be55, 0x000ffa0b },
	{ 38, 0x00002ccc, 0x0000499e, 0x0009be55, 0x000ffa13 },
	{ 42, 0x00002ccc, 0x000049a2, 0x0009be55, 0x000ffa1b },
	{ 46, 0x00002ccc, 0x000049a6, 0x0009be55, 0x000ffa23 },
};


static int rt73usb_probe_hw_mode(struct rt2x00_dev *rt2x00dev)
{
	struct hw_mode_spec *spec = &rt2x00dev->spec;
	struct channel_info *info;
	char *tx_power;
	unsigned int i;

	/*
	 * Initialize all hw fields.
	 */
	rt2x00dev->hw->flags =
	    IEEE80211_HW_HOST_BROADCAST_PS_BUFFERING |
	    IEEE80211_HW_SIGNAL_DBM |
	    IEEE80211_HW_SUPPORTS_PS |
	    IEEE80211_HW_PS_NULLFUNC_STACK;
	rt2x00dev->hw->extra_tx_headroom = TXD_DESC_SIZE;

	SET_IEEE80211_DEV(rt2x00dev->hw, rt2x00dev->dev);
	SET_IEEE80211_PERM_ADDR(rt2x00dev->hw,
				rt2x00_eeprom_addr(rt2x00dev,
						   EEPROM_MAC_ADDR_0));

	/*
	 * Initialize hw_mode information.
	 */
	spec->supported_bands = SUPPORT_BAND_2GHZ;
	spec->supported_rates = SUPPORT_RATE_CCK | SUPPORT_RATE_OFDM;

	if (rt2x00_rf(&rt2x00dev->chip, RF2528)) {
		spec->num_channels = ARRAY_SIZE(rf_vals_bg_2528);
		spec->channels = rf_vals_bg_2528;
	} else if (rt2x00_rf(&rt2x00dev->chip, RF5226)) {
		spec->supported_bands |= SUPPORT_BAND_5GHZ;
		spec->num_channels = ARRAY_SIZE(rf_vals_5226);
		spec->channels = rf_vals_5226;
	} else if (rt2x00_rf(&rt2x00dev->chip, RF2527)) {
		spec->num_channels = 14;
		spec->channels = rf_vals_5225_2527;
	} else if (rt2x00_rf(&rt2x00dev->chip, RF5225)) {
		spec->supported_bands |= SUPPORT_BAND_5GHZ;
		spec->num_channels = ARRAY_SIZE(rf_vals_5225_2527);
		spec->channels = rf_vals_5225_2527;
	}

	/*
	 * Create channel information array
	 */
	info = kzalloc(spec->num_channels * sizeof(*info), GFP_KERNEL);
	if (!info)
		return -ENOMEM;

	spec->channels_info = info;

	tx_power = rt2x00_eeprom_addr(rt2x00dev, EEPROM_TXPOWER_G_START);
	for (i = 0; i < 14; i++)
		info[i].tx_power1 = TXPOWER_FROM_DEV(tx_power[i]);

	if (spec->num_channels > 14) {
		tx_power = rt2x00_eeprom_addr(rt2x00dev, EEPROM_TXPOWER_A_START);
		for (i = 14; i < spec->num_channels; i++)
			info[i].tx_power1 = TXPOWER_FROM_DEV(tx_power[i]);
	}

	return 0;
}

static int rt73usb_probe_hw(struct rt2x00_dev *rt2x00dev)
{
	int retval;

	/*
	 * Allocate eeprom data.
	 */
	retval = rt73usb_validate_eeprom(rt2x00dev);
	if (retval)
		return retval;

	retval = rt73usb_init_eeprom(rt2x00dev);
	if (retval)
		return retval;

	/*
	 * Initialize hw specifications.
	 */
	retval = rt73usb_probe_hw_mode(rt2x00dev);
	if (retval)
		return retval;

	/*
	 * This device requires firmware.
	 */
	__set_bit(DRIVER_REQUIRE_FIRMWARE, &rt2x00dev->flags);
	__set_bit(DRIVER_REQUIRE_SCHEDULED, &rt2x00dev->flags);
	if (!modparam_nohwcrypt)
		__set_bit(CONFIG_SUPPORT_HW_CRYPTO, &rt2x00dev->flags);

	/*
	 * Set the rssi offset.
	 */
	rt2x00dev->rssi_offset = DEFAULT_RSSI_OFFSET;

	return 0;
}

/*
 * IEEE80211 stack callback functions.
 */
static int rt73usb_conf_tx(struct ieee80211_hw *hw, u16 queue_idx,
			   const struct ieee80211_tx_queue_params *params)
{
	struct rt2x00_dev *rt2x00dev = hw->priv;
	struct data_queue *queue;
	struct rt2x00_field32 field;
	int retval;
	u32 reg;
	u32 offset;

	/*
	 * First pass the configuration through rt2x00lib, that will
	 * update the queue settings and validate the input. After that
	 * we are free to update the registers based on the value
	 * in the queue parameter.
	 */
	retval = rt2x00mac_conf_tx(hw, queue_idx, params);
	if (retval)
		return retval;

	/*
	 * We only need to perform additional register initialization
	 * for WMM queues/
	 */
	if (queue_idx >= 4)
		return 0;

	queue = rt2x00queue_get_queue(rt2x00dev, queue_idx);

	/* Update WMM TXOP register */
	offset = AC_TXOP_CSR0 + (sizeof(u32) * (!!(queue_idx & 2)));
	field.bit_offset = (queue_idx & 1) * 16;
	field.bit_mask = 0xffff << field.bit_offset;

	rt2x00usb_register_read(rt2x00dev, offset, &reg);
	rt2x00_set_field32(&reg, field, queue->txop);
	rt2x00usb_register_write(rt2x00dev, offset, reg);

	/* Update WMM registers */
	field.bit_offset = queue_idx * 4;
	field.bit_mask = 0xf << field.bit_offset;

	rt2x00usb_register_read(rt2x00dev, AIFSN_CSR, &reg);
	rt2x00_set_field32(&reg, field, queue->aifs);
	rt2x00usb_register_write(rt2x00dev, AIFSN_CSR, reg);

	rt2x00usb_register_read(rt2x00dev, CWMIN_CSR, &reg);
	rt2x00_set_field32(&reg, field, queue->cw_min);
	rt2x00usb_register_write(rt2x00dev, CWMIN_CSR, reg);

	rt2x00usb_register_read(rt2x00dev, CWMAX_CSR, &reg);
	rt2x00_set_field32(&reg, field, queue->cw_max);
	rt2x00usb_register_write(rt2x00dev, CWMAX_CSR, reg);

	return 0;
}

static u64 rt73usb_get_tsf(struct ieee80211_hw *hw)
{
	struct rt2x00_dev *rt2x00dev = hw->priv;
	u64 tsf;
	u32 reg;

	rt2x00usb_register_read(rt2x00dev, TXRX_CSR13, &reg);
	tsf = (u64) rt2x00_get_field32(reg, TXRX_CSR13_HIGH_TSFTIMER) << 32;
	rt2x00usb_register_read(rt2x00dev, TXRX_CSR12, &reg);
	tsf |= rt2x00_get_field32(reg, TXRX_CSR12_LOW_TSFTIMER);

	return tsf;
}

static const struct ieee80211_ops rt73usb_mac80211_ops = {
	.tx			= rt2x00mac_tx,
	.start			= rt2x00mac_start,
	.stop			= rt2x00mac_stop,
	.add_interface		= rt2x00mac_add_interface,
	.remove_interface	= rt2x00mac_remove_interface,
	.config			= rt2x00mac_config,
	.config_interface	= rt2x00mac_config_interface,
	.configure_filter	= rt2x00mac_configure_filter,
	.set_key		= rt2x00mac_set_key,
	.get_stats		= rt2x00mac_get_stats,
	.bss_info_changed	= rt2x00mac_bss_info_changed,
	.conf_tx		= rt73usb_conf_tx,
	.get_tx_stats		= rt2x00mac_get_tx_stats,
	.get_tsf		= rt73usb_get_tsf,
};

static const struct rt2x00lib_ops rt73usb_rt2x00_ops = {
	.probe_hw		= rt73usb_probe_hw,
	.get_firmware_name	= rt73usb_get_firmware_name,
	.check_firmware		= rt73usb_check_firmware,
	.load_firmware		= rt73usb_load_firmware,
	.initialize		= rt2x00usb_initialize,
	.uninitialize		= rt2x00usb_uninitialize,
	.clear_entry		= rt2x00usb_clear_entry,
	.set_device_state	= rt73usb_set_device_state,
	.rfkill_poll		= rt73usb_rfkill_poll,
	.link_stats		= rt73usb_link_stats,
	.reset_tuner		= rt73usb_reset_tuner,
	.link_tuner		= rt73usb_link_tuner,
	.write_tx_desc		= rt73usb_write_tx_desc,
	.write_tx_data		= rt2x00usb_write_tx_data,
	.write_beacon		= rt73usb_write_beacon,
	.get_tx_data_len	= rt73usb_get_tx_data_len,
	.kick_tx_queue		= rt73usb_kick_tx_queue,
	.kill_tx_queue		= rt2x00usb_kill_tx_queue,
	.fill_rxdone		= rt73usb_fill_rxdone,
	.config_shared_key	= rt73usb_config_shared_key,
	.config_pairwise_key	= rt73usb_config_pairwise_key,
	.config_filter		= rt73usb_config_filter,
	.config_intf		= rt73usb_config_intf,
	.config_erp		= rt73usb_config_erp,
	.config_ant		= rt73usb_config_ant,
	.config			= rt73usb_config,
};

static const struct data_queue_desc rt73usb_queue_rx = {
	.entry_num		= RX_ENTRIES,
	.data_size		= DATA_FRAME_SIZE,
	.desc_size		= RXD_DESC_SIZE,
	.priv_size		= sizeof(struct queue_entry_priv_usb),
};

static const struct data_queue_desc rt73usb_queue_tx = {
	.entry_num		= TX_ENTRIES,
	.data_size		= DATA_FRAME_SIZE,
	.desc_size		= TXD_DESC_SIZE,
	.priv_size		= sizeof(struct queue_entry_priv_usb),
};

static const struct data_queue_desc rt73usb_queue_bcn = {
	.entry_num		= 4 * BEACON_ENTRIES,
	.data_size		= MGMT_FRAME_SIZE,
	.desc_size		= TXINFO_SIZE,
	.priv_size		= sizeof(struct queue_entry_priv_usb),
};

static const struct rt2x00_ops rt73usb_ops = {
	.name		= KBUILD_MODNAME,
	.max_sta_intf	= 1,
	.max_ap_intf	= 4,
	.eeprom_size	= EEPROM_SIZE,
	.rf_size	= RF_SIZE,
	.tx_queues	= NUM_TX_QUEUES,
	.rx		= &rt73usb_queue_rx,
	.tx		= &rt73usb_queue_tx,
	.bcn		= &rt73usb_queue_bcn,
	.lib		= &rt73usb_rt2x00_ops,
	.hw		= &rt73usb_mac80211_ops,
#ifdef CONFIG_RT2X00_LIB_DEBUGFS
	.debugfs	= &rt73usb_rt2x00debug,
#endif /* CONFIG_RT2X00_LIB_DEBUGFS */
};

/*
 * rt73usb module information.
 */
static struct usb_device_id rt73usb_device_table[] = {
	/* AboCom */
	{ USB_DEVICE(0x07b8, 0xb21b), USB_DEVICE_DATA(&rt73usb_ops) },
	{ USB_DEVICE(0x07b8, 0xb21c), USB_DEVICE_DATA(&rt73usb_ops) },
	{ USB_DEVICE(0x07b8, 0xb21d), USB_DEVICE_DATA(&rt73usb_ops) },
<<<<<<< HEAD
	/* Amigo */
	{ USB_DEVICE(0x148f, 0x9021), USB_DEVICE_DATA(&rt73usb_ops) },
	{ USB_DEVICE(0x0eb0, 0x9021), USB_DEVICE_DATA(&rt73usb_ops) },
=======
	{ USB_DEVICE(0x07b8, 0xb21e), USB_DEVICE_DATA(&rt73usb_ops) },
	{ USB_DEVICE(0x07b8, 0xb21f), USB_DEVICE_DATA(&rt73usb_ops) },
	/* AL */
	{ USB_DEVICE(0x14b2, 0x3c10), USB_DEVICE_DATA(&rt73usb_ops) },
	/* Amigo */
	{ USB_DEVICE(0x148f, 0x9021), USB_DEVICE_DATA(&rt73usb_ops) },
	{ USB_DEVICE(0x0eb0, 0x9021), USB_DEVICE_DATA(&rt73usb_ops) },
	/* AMIT  */
	{ USB_DEVICE(0x18c5, 0x0002), USB_DEVICE_DATA(&rt73usb_ops) },
>>>>>>> db434ac6
	/* Askey */
	{ USB_DEVICE(0x1690, 0x0722), USB_DEVICE_DATA(&rt73usb_ops) },
	/* ASUS */
	{ USB_DEVICE(0x0b05, 0x1723), USB_DEVICE_DATA(&rt73usb_ops) },
	{ USB_DEVICE(0x0b05, 0x1724), USB_DEVICE_DATA(&rt73usb_ops) },
	/* Belkin */
	{ USB_DEVICE(0x050d, 0x7050), USB_DEVICE_DATA(&rt73usb_ops) },
	{ USB_DEVICE(0x050d, 0x705a), USB_DEVICE_DATA(&rt73usb_ops) },
	{ USB_DEVICE(0x050d, 0x905b), USB_DEVICE_DATA(&rt73usb_ops) },
	{ USB_DEVICE(0x050d, 0x905c), USB_DEVICE_DATA(&rt73usb_ops) },
	/* Billionton */
	{ USB_DEVICE(0x1631, 0xc019), USB_DEVICE_DATA(&rt73usb_ops) },
	{ USB_DEVICE(0x08dd, 0x0120), USB_DEVICE_DATA(&rt73usb_ops) },
	/* Buffalo */
	{ USB_DEVICE(0x0411, 0x00d8), USB_DEVICE_DATA(&rt73usb_ops) },
	{ USB_DEVICE(0x0411, 0x00f4), USB_DEVICE_DATA(&rt73usb_ops) },
	/* CNet */
	{ USB_DEVICE(0x1371, 0x9022), USB_DEVICE_DATA(&rt73usb_ops) },
	{ USB_DEVICE(0x1371, 0x9032), USB_DEVICE_DATA(&rt73usb_ops) },
	/* Conceptronic */
	{ USB_DEVICE(0x14b2, 0x3c22), USB_DEVICE_DATA(&rt73usb_ops) },
	/* Corega */
	{ USB_DEVICE(0x07aa, 0x002e), USB_DEVICE_DATA(&rt73usb_ops) },
	/* D-Link */
	{ USB_DEVICE(0x07d1, 0x3c03), USB_DEVICE_DATA(&rt73usb_ops) },
	{ USB_DEVICE(0x07d1, 0x3c04), USB_DEVICE_DATA(&rt73usb_ops) },
	{ USB_DEVICE(0x07d1, 0x3c06), USB_DEVICE_DATA(&rt73usb_ops) },
	{ USB_DEVICE(0x07d1, 0x3c07), USB_DEVICE_DATA(&rt73usb_ops) },
	/* Edimax */
	{ USB_DEVICE(0x7392, 0x7318), USB_DEVICE_DATA(&rt73usb_ops) },
	{ USB_DEVICE(0x7392, 0x7618), USB_DEVICE_DATA(&rt73usb_ops) },
	/* EnGenius */
	{ USB_DEVICE(0x1740, 0x3701), USB_DEVICE_DATA(&rt73usb_ops) },
	/* Gemtek */
	{ USB_DEVICE(0x15a9, 0x0004), USB_DEVICE_DATA(&rt73usb_ops) },
	/* Gigabyte */
	{ USB_DEVICE(0x1044, 0x8008), USB_DEVICE_DATA(&rt73usb_ops) },
	{ USB_DEVICE(0x1044, 0x800a), USB_DEVICE_DATA(&rt73usb_ops) },
	/* Huawei-3Com */
	{ USB_DEVICE(0x1472, 0x0009), USB_DEVICE_DATA(&rt73usb_ops) },
	/* Hercules */
	{ USB_DEVICE(0x06f8, 0xe010), USB_DEVICE_DATA(&rt73usb_ops) },
	{ USB_DEVICE(0x06f8, 0xe020), USB_DEVICE_DATA(&rt73usb_ops) },
	/* Linksys */
	{ USB_DEVICE(0x13b1, 0x0020), USB_DEVICE_DATA(&rt73usb_ops) },
	{ USB_DEVICE(0x13b1, 0x0023), USB_DEVICE_DATA(&rt73usb_ops) },
	{ USB_DEVICE(0x13b1, 0x0028), USB_DEVICE_DATA(&rt73usb_ops) },
	/* MSI */
	{ USB_DEVICE(0x0db0, 0x6877), USB_DEVICE_DATA(&rt73usb_ops) },
	{ USB_DEVICE(0x0db0, 0x6874), USB_DEVICE_DATA(&rt73usb_ops) },
	{ USB_DEVICE(0x0db0, 0xa861), USB_DEVICE_DATA(&rt73usb_ops) },
	{ USB_DEVICE(0x0db0, 0xa874), USB_DEVICE_DATA(&rt73usb_ops) },
	/* Ralink */
	{ USB_DEVICE(0x04bb, 0x093d), USB_DEVICE_DATA(&rt73usb_ops) },
	{ USB_DEVICE(0x148f, 0x2573), USB_DEVICE_DATA(&rt73usb_ops) },
	{ USB_DEVICE(0x148f, 0x2671), USB_DEVICE_DATA(&rt73usb_ops) },
	/* Qcom */
	{ USB_DEVICE(0x18e8, 0x6196), USB_DEVICE_DATA(&rt73usb_ops) },
	{ USB_DEVICE(0x18e8, 0x6229), USB_DEVICE_DATA(&rt73usb_ops) },
	{ USB_DEVICE(0x18e8, 0x6238), USB_DEVICE_DATA(&rt73usb_ops) },
	/* Samsung */
	{ USB_DEVICE(0x04e8, 0x4471), USB_DEVICE_DATA(&rt73usb_ops) },
	/* Senao */
	{ USB_DEVICE(0x1740, 0x7100), USB_DEVICE_DATA(&rt73usb_ops) },
	/* Sitecom */
	{ USB_DEVICE(0x0df6, 0x0024), USB_DEVICE_DATA(&rt73usb_ops) },
	{ USB_DEVICE(0x0df6, 0x0027), USB_DEVICE_DATA(&rt73usb_ops) },
	{ USB_DEVICE(0x0df6, 0x002f), USB_DEVICE_DATA(&rt73usb_ops) },
	{ USB_DEVICE(0x0df6, 0x90ac), USB_DEVICE_DATA(&rt73usb_ops) },
	{ USB_DEVICE(0x0df6, 0x9712), USB_DEVICE_DATA(&rt73usb_ops) },
	/* Surecom */
	{ USB_DEVICE(0x0769, 0x31f3), USB_DEVICE_DATA(&rt73usb_ops) },
	/* Philips */
	{ USB_DEVICE(0x0471, 0x200a), USB_DEVICE_DATA(&rt73usb_ops) },
	/* Planex */
	{ USB_DEVICE(0x2019, 0xab01), USB_DEVICE_DATA(&rt73usb_ops) },
	{ USB_DEVICE(0x2019, 0xab50), USB_DEVICE_DATA(&rt73usb_ops) },
<<<<<<< HEAD
=======
	/* Zcom */
	{ USB_DEVICE(0x0cde, 0x001c), USB_DEVICE_DATA(&rt73usb_ops) },
>>>>>>> db434ac6
	/* ZyXEL */
	{ USB_DEVICE(0x0586, 0x3415), USB_DEVICE_DATA(&rt73usb_ops) },
	{ 0, }
};

MODULE_AUTHOR(DRV_PROJECT);
MODULE_VERSION(DRV_VERSION);
MODULE_DESCRIPTION("Ralink RT73 USB Wireless LAN driver.");
MODULE_SUPPORTED_DEVICE("Ralink RT2571W & RT2671 USB chipset based cards");
MODULE_DEVICE_TABLE(usb, rt73usb_device_table);
MODULE_FIRMWARE(FIRMWARE_RT2571);
MODULE_LICENSE("GPL");

static struct usb_driver rt73usb_driver = {
	.name		= KBUILD_MODNAME,
	.id_table	= rt73usb_device_table,
	.probe		= rt2x00usb_probe,
	.disconnect	= rt2x00usb_disconnect,
	.suspend	= rt2x00usb_suspend,
	.resume		= rt2x00usb_resume,
};

static int __init rt73usb_init(void)
{
	return usb_register(&rt73usb_driver);
}

static void __exit rt73usb_exit(void)
{
	usb_deregister(&rt73usb_driver);
}

module_init(rt73usb_init);
module_exit(rt73usb_exit);<|MERGE_RESOLUTION|>--- conflicted
+++ resolved
@@ -2344,11 +2344,6 @@
 	{ USB_DEVICE(0x07b8, 0xb21b), USB_DEVICE_DATA(&rt73usb_ops) },
 	{ USB_DEVICE(0x07b8, 0xb21c), USB_DEVICE_DATA(&rt73usb_ops) },
 	{ USB_DEVICE(0x07b8, 0xb21d), USB_DEVICE_DATA(&rt73usb_ops) },
-<<<<<<< HEAD
-	/* Amigo */
-	{ USB_DEVICE(0x148f, 0x9021), USB_DEVICE_DATA(&rt73usb_ops) },
-	{ USB_DEVICE(0x0eb0, 0x9021), USB_DEVICE_DATA(&rt73usb_ops) },
-=======
 	{ USB_DEVICE(0x07b8, 0xb21e), USB_DEVICE_DATA(&rt73usb_ops) },
 	{ USB_DEVICE(0x07b8, 0xb21f), USB_DEVICE_DATA(&rt73usb_ops) },
 	/* AL */
@@ -2358,7 +2353,6 @@
 	{ USB_DEVICE(0x0eb0, 0x9021), USB_DEVICE_DATA(&rt73usb_ops) },
 	/* AMIT  */
 	{ USB_DEVICE(0x18c5, 0x0002), USB_DEVICE_DATA(&rt73usb_ops) },
->>>>>>> db434ac6
 	/* Askey */
 	{ USB_DEVICE(0x1690, 0x0722), USB_DEVICE_DATA(&rt73usb_ops) },
 	/* ASUS */
@@ -2436,11 +2430,8 @@
 	/* Planex */
 	{ USB_DEVICE(0x2019, 0xab01), USB_DEVICE_DATA(&rt73usb_ops) },
 	{ USB_DEVICE(0x2019, 0xab50), USB_DEVICE_DATA(&rt73usb_ops) },
-<<<<<<< HEAD
-=======
 	/* Zcom */
 	{ USB_DEVICE(0x0cde, 0x001c), USB_DEVICE_DATA(&rt73usb_ops) },
->>>>>>> db434ac6
 	/* ZyXEL */
 	{ USB_DEVICE(0x0586, 0x3415), USB_DEVICE_DATA(&rt73usb_ops) },
 	{ 0, }
