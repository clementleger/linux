// SPDX-License-Identifier: BSD-3-Clause-Clear
/*
 * Copyright (c) 2018-2019 The Linux Foundation. All rights reserved.
 */

#include <linux/module.h>
#include <linux/slab.h>
#include <linux/remoteproc.h>
#include <linux/firmware.h>
#include <linux/of.h>
#include "core.h"
#include "dp_tx.h"
#include "dp_rx.h"
#include "debug.h"
#include "hif.h"
#include "wow.h"

unsigned int ath11k_debug_mask;
EXPORT_SYMBOL(ath11k_debug_mask);
module_param_named(debug_mask, ath11k_debug_mask, uint, 0644);
MODULE_PARM_DESC(debug_mask, "Debugging mask");

static unsigned int ath11k_crypto_mode;
module_param_named(crypto_mode, ath11k_crypto_mode, uint, 0644);
MODULE_PARM_DESC(crypto_mode, "crypto mode: 0-hardware, 1-software");

/* frame mode values are mapped as per enum ath11k_hw_txrx_mode */
unsigned int ath11k_frame_mode = ATH11K_HW_TXRX_NATIVE_WIFI;
module_param_named(frame_mode, ath11k_frame_mode, uint, 0644);
MODULE_PARM_DESC(frame_mode,
		 "Datapath frame mode (0: raw, 1: native wifi (default), 2: ethernet)");

static const struct ath11k_hw_params ath11k_hw_params[] = {
	{
		.hw_rev = ATH11K_HW_IPQ8074,
		.name = "ipq8074 hw2.0",
		.fw = {
			.dir = "IPQ8074/hw2.0",
			.board_size = 256 * 1024,
			.cal_offset = 128 * 1024,
		},
		.max_radios = 3,
		.bdf_addr = 0x4B0C0000,
		.hw_ops = &ipq8074_ops,
		.ring_mask = &ath11k_hw_ring_mask_ipq8074,
		.internal_sleep_clock = false,
		.regs = &ipq8074_regs,
		.qmi_service_ins_id = ATH11K_QMI_WLFW_SERVICE_INS_ID_V01_IPQ8074,
		.host_ce_config = ath11k_host_ce_config_ipq8074,
		.ce_count = 12,
		.target_ce_config = ath11k_target_ce_config_wlan_ipq8074,
		.target_ce_count = 11,
		.svc_to_ce_map = ath11k_target_service_to_ce_map_wlan_ipq8074,
		.svc_to_ce_map_len = 21,
		.single_pdev_only = false,
		.rxdma1_enable = true,
		.num_rxmda_per_pdev = 1,
		.rx_mac_buf_ring = false,
		.vdev_start_delay = false,
		.htt_peer_map_v2 = true,

		.spectral = {
			.fft_sz = 2,
			/* HW bug, expected BIN size is 2 bytes but HW report as 4 bytes.
			 * so added pad size as 2 bytes to compensate the BIN size
			 */
			.fft_pad_sz = 2,
			.summary_pad_sz = 0,
			.fft_hdr_len = 16,
			.max_fft_bins = 512,
		},

		.interface_modes = BIT(NL80211_IFTYPE_STATION) |
					BIT(NL80211_IFTYPE_AP) |
					BIT(NL80211_IFTYPE_MESH_POINT),
		.supports_monitor = true,
		.supports_shadow_regs = false,
		.idle_ps = false,
		.cold_boot_calib = true,
		.supports_suspend = false,
		.hal_desc_sz = sizeof(struct hal_rx_desc_ipq8074),
		.fix_l1ss = true,
<<<<<<< HEAD
=======
		.max_tx_ring = DP_TCL_NUM_RING_MAX,
		.hal_params = &ath11k_hw_hal_params_ipq8074,
>>>>>>> df0cc57e
	},
	{
		.hw_rev = ATH11K_HW_IPQ6018_HW10,
		.name = "ipq6018 hw1.0",
		.fw = {
			.dir = "IPQ6018/hw1.0",
			.board_size = 256 * 1024,
			.cal_offset = 128 * 1024,
		},
		.max_radios = 2,
		.bdf_addr = 0x4ABC0000,
		.hw_ops = &ipq6018_ops,
		.ring_mask = &ath11k_hw_ring_mask_ipq8074,
		.internal_sleep_clock = false,
		.regs = &ipq8074_regs,
		.qmi_service_ins_id = ATH11K_QMI_WLFW_SERVICE_INS_ID_V01_IPQ8074,
		.host_ce_config = ath11k_host_ce_config_ipq8074,
		.ce_count = 12,
		.target_ce_config = ath11k_target_ce_config_wlan_ipq8074,
		.target_ce_count = 11,
		.svc_to_ce_map = ath11k_target_service_to_ce_map_wlan_ipq6018,
		.svc_to_ce_map_len = 19,
		.single_pdev_only = false,
		.rxdma1_enable = true,
		.num_rxmda_per_pdev = 1,
		.rx_mac_buf_ring = false,
		.vdev_start_delay = false,
		.htt_peer_map_v2 = true,

		.spectral = {
			.fft_sz = 4,
			.fft_pad_sz = 0,
			.summary_pad_sz = 0,
			.fft_hdr_len = 16,
			.max_fft_bins = 512,
		},

		.interface_modes = BIT(NL80211_IFTYPE_STATION) |
					BIT(NL80211_IFTYPE_AP) |
					BIT(NL80211_IFTYPE_MESH_POINT),
		.supports_monitor = true,
		.supports_shadow_regs = false,
		.idle_ps = false,
		.cold_boot_calib = true,
		.supports_suspend = false,
		.hal_desc_sz = sizeof(struct hal_rx_desc_ipq8074),
		.fix_l1ss = true,
<<<<<<< HEAD
=======
		.max_tx_ring = DP_TCL_NUM_RING_MAX,
		.hal_params = &ath11k_hw_hal_params_ipq8074,
>>>>>>> df0cc57e
	},
	{
		.name = "qca6390 hw2.0",
		.hw_rev = ATH11K_HW_QCA6390_HW20,
		.fw = {
			.dir = "QCA6390/hw2.0",
			.board_size = 256 * 1024,
			.cal_offset = 128 * 1024,
		},
		.max_radios = 3,
		.bdf_addr = 0x4B0C0000,
		.hw_ops = &qca6390_ops,
		.ring_mask = &ath11k_hw_ring_mask_qca6390,
		.internal_sleep_clock = true,
		.regs = &qca6390_regs,
		.qmi_service_ins_id = ATH11K_QMI_WLFW_SERVICE_INS_ID_V01_QCA6390,
		.host_ce_config = ath11k_host_ce_config_qca6390,
		.ce_count = 9,
		.target_ce_config = ath11k_target_ce_config_wlan_qca6390,
		.target_ce_count = 9,
		.svc_to_ce_map = ath11k_target_service_to_ce_map_wlan_qca6390,
		.svc_to_ce_map_len = 14,
		.single_pdev_only = true,
		.rxdma1_enable = false,
		.num_rxmda_per_pdev = 2,
		.rx_mac_buf_ring = true,
		.vdev_start_delay = true,
		.htt_peer_map_v2 = false,

		.spectral = {
			.fft_sz = 0,
			.fft_pad_sz = 0,
			.summary_pad_sz = 0,
			.fft_hdr_len = 0,
			.max_fft_bins = 0,
		},

		.interface_modes = BIT(NL80211_IFTYPE_STATION) |
					BIT(NL80211_IFTYPE_AP),
		.supports_monitor = false,
		.supports_shadow_regs = true,
		.idle_ps = true,
		.cold_boot_calib = false,
		.supports_suspend = true,
		.hal_desc_sz = sizeof(struct hal_rx_desc_ipq8074),
		.fix_l1ss = true,
<<<<<<< HEAD
=======
		.max_tx_ring = DP_TCL_NUM_RING_MAX_QCA6390,
		.hal_params = &ath11k_hw_hal_params_qca6390,
>>>>>>> df0cc57e
	},
	{
		.name = "qcn9074 hw1.0",
		.hw_rev = ATH11K_HW_QCN9074_HW10,
		.fw = {
			.dir = "QCN9074/hw1.0",
			.board_size = 256 * 1024,
			.cal_offset = 128 * 1024,
		},
		.max_radios = 1,
		.single_pdev_only = false,
		.qmi_service_ins_id = ATH11K_QMI_WLFW_SERVICE_INS_ID_V01_QCN9074,
		.hw_ops = &qcn9074_ops,
		.ring_mask = &ath11k_hw_ring_mask_qcn9074,
		.internal_sleep_clock = false,
		.regs = &qcn9074_regs,
		.host_ce_config = ath11k_host_ce_config_qcn9074,
		.ce_count = 6,
		.target_ce_config = ath11k_target_ce_config_wlan_qcn9074,
		.target_ce_count = 9,
		.svc_to_ce_map = ath11k_target_service_to_ce_map_wlan_qcn9074,
		.svc_to_ce_map_len = 18,
		.rxdma1_enable = true,
		.num_rxmda_per_pdev = 1,
		.rx_mac_buf_ring = false,
		.vdev_start_delay = false,
		.htt_peer_map_v2 = true,

		.spectral = {
			.fft_sz = 2,
			.fft_pad_sz = 0,
			.summary_pad_sz = 16,
			.fft_hdr_len = 24,
			.max_fft_bins = 1024,
		},

		.interface_modes = BIT(NL80211_IFTYPE_STATION) |
					BIT(NL80211_IFTYPE_AP) |
					BIT(NL80211_IFTYPE_MESH_POINT),
		.supports_monitor = true,
		.supports_shadow_regs = false,
		.idle_ps = false,
		.cold_boot_calib = false,
		.supports_suspend = false,
		.hal_desc_sz = sizeof(struct hal_rx_desc_qcn9074),
		.fix_l1ss = true,
<<<<<<< HEAD
=======
		.max_tx_ring = DP_TCL_NUM_RING_MAX,
		.hal_params = &ath11k_hw_hal_params_ipq8074,
>>>>>>> df0cc57e
	},
	{
		.name = "wcn6855 hw2.0",
		.hw_rev = ATH11K_HW_WCN6855_HW20,
		.fw = {
			.dir = "WCN6855/hw2.0",
			.board_size = 256 * 1024,
<<<<<<< HEAD
			.cal_size = 256 * 1024,
=======
			.cal_offset = 128 * 1024,
>>>>>>> df0cc57e
		},
		.max_radios = 3,
		.bdf_addr = 0x4B0C0000,
		.hw_ops = &wcn6855_ops,
		.ring_mask = &ath11k_hw_ring_mask_qca6390,
		.internal_sleep_clock = true,
		.regs = &wcn6855_regs,
		.qmi_service_ins_id = ATH11K_QMI_WLFW_SERVICE_INS_ID_V01_QCA6390,
		.host_ce_config = ath11k_host_ce_config_qca6390,
		.ce_count = 9,
		.target_ce_config = ath11k_target_ce_config_wlan_qca6390,
		.target_ce_count = 9,
		.svc_to_ce_map = ath11k_target_service_to_ce_map_wlan_qca6390,
		.svc_to_ce_map_len = 14,
		.single_pdev_only = true,
		.rxdma1_enable = false,
		.num_rxmda_per_pdev = 2,
		.rx_mac_buf_ring = true,
		.vdev_start_delay = true,
		.htt_peer_map_v2 = false,
<<<<<<< HEAD
		.tcl_0_only = true,
		.spectral_fft_sz = 0,
=======

		.spectral = {
			.fft_sz = 0,
			.fft_pad_sz = 0,
			.summary_pad_sz = 0,
			.fft_hdr_len = 0,
			.max_fft_bins = 0,
		},
>>>>>>> df0cc57e

		.interface_modes = BIT(NL80211_IFTYPE_STATION) |
					BIT(NL80211_IFTYPE_AP),
		.supports_monitor = false,
		.supports_shadow_regs = true,
		.idle_ps = true,
		.cold_boot_calib = false,
		.supports_suspend = true,
		.hal_desc_sz = sizeof(struct hal_rx_desc_wcn6855),
		.fix_l1ss = false,
<<<<<<< HEAD
=======
		.max_tx_ring = DP_TCL_NUM_RING_MAX_QCA6390,
		.hal_params = &ath11k_hw_hal_params_qca6390,
>>>>>>> df0cc57e
	},
};

int ath11k_core_suspend(struct ath11k_base *ab)
{
	int ret;

	if (!ab->hw_params.supports_suspend)
		return -EOPNOTSUPP;

	/* TODO: there can frames in queues so for now add delay as a hack.
	 * Need to implement to handle and remove this delay.
	 */
	msleep(500);

	ret = ath11k_dp_rx_pktlog_stop(ab, true);
	if (ret) {
		ath11k_warn(ab, "failed to stop dp rx (and timer) pktlog during suspend: %d\n",
			    ret);
		return ret;
	}

	ret = ath11k_wow_enable(ab);
	if (ret) {
		ath11k_warn(ab, "failed to enable wow during suspend: %d\n", ret);
		return ret;
	}

	ret = ath11k_dp_rx_pktlog_stop(ab, false);
	if (ret) {
		ath11k_warn(ab, "failed to stop dp rx pktlog during suspend: %d\n",
			    ret);
		return ret;
	}

	ath11k_ce_stop_shadow_timers(ab);
	ath11k_dp_stop_shadow_timers(ab);

	ath11k_hif_irq_disable(ab);
	ath11k_hif_ce_irq_disable(ab);

	ret = ath11k_hif_suspend(ab);
	if (ret) {
		ath11k_warn(ab, "failed to suspend hif: %d\n", ret);
		return ret;
	}

	return 0;
}
EXPORT_SYMBOL(ath11k_core_suspend);

int ath11k_core_resume(struct ath11k_base *ab)
{
	int ret;

	if (!ab->hw_params.supports_suspend)
		return -EOPNOTSUPP;

	ret = ath11k_hif_resume(ab);
	if (ret) {
		ath11k_warn(ab, "failed to resume hif during resume: %d\n", ret);
		return ret;
	}

	ath11k_hif_ce_irq_enable(ab);
	ath11k_hif_irq_enable(ab);

	ret = ath11k_dp_rx_pktlog_start(ab);
	if (ret) {
		ath11k_warn(ab, "failed to start rx pktlog during resume: %d\n",
			    ret);
		return ret;
	}

	ret = ath11k_wow_wakeup(ab);
	if (ret) {
		ath11k_warn(ab, "failed to wakeup wow during resume: %d\n", ret);
		return ret;
	}

	return 0;
}
EXPORT_SYMBOL(ath11k_core_resume);

int ath11k_core_check_dt(struct ath11k_base *ab)
{
	size_t max_len = sizeof(ab->qmi.target.bdf_ext);
	const char *variant = NULL;
	struct device_node *node;

	node = ab->dev->of_node;
	if (!node)
		return -ENOENT;

	of_property_read_string(node, "qcom,ath11k-calibration-variant",
				&variant);
	if (!variant)
		return -ENODATA;

	if (strscpy(ab->qmi.target.bdf_ext, variant, max_len) < 0)
		ath11k_dbg(ab, ATH11K_DBG_BOOT,
			   "bdf variant string is longer than the buffer can accommodate (variant: %s)\n",
			    variant);

	return 0;
}

static int ath11k_core_create_board_name(struct ath11k_base *ab, char *name,
					 size_t name_len)
{
	/* strlen(',variant=') + strlen(ab->qmi.target.bdf_ext) */
	char variant[9 + ATH11K_QMI_BDF_EXT_STR_LENGTH] = { 0 };

	if (ab->qmi.target.bdf_ext[0] != '\0')
		scnprintf(variant, sizeof(variant), ",variant=%s",
			  ab->qmi.target.bdf_ext);

	scnprintf(name, name_len,
		  "bus=%s,qmi-chip-id=%d,qmi-board-id=%d%s",
		  ath11k_bus_str(ab->hif.bus),
		  ab->qmi.target.chip_id,
		  ab->qmi.target.board_id, variant);

	ath11k_dbg(ab, ATH11K_DBG_BOOT, "boot using board name '%s'\n", name);

	return 0;
}

const struct firmware *ath11k_core_firmware_request(struct ath11k_base *ab,
						    const char *file)
{
	const struct firmware *fw;
	char path[100];
	int ret;

	if (file == NULL)
		return ERR_PTR(-ENOENT);

	ath11k_core_create_firmware_path(ab, file, path, sizeof(path));

	ret = firmware_request_nowarn(&fw, path, ab->dev);
	if (ret)
		return ERR_PTR(ret);

	ath11k_dbg(ab, ATH11K_DBG_BOOT, "boot firmware request %s size %zu\n",
		   path, fw->size);

	return fw;
}

void ath11k_core_free_bdf(struct ath11k_base *ab, struct ath11k_board_data *bd)
{
	if (!IS_ERR(bd->fw))
		release_firmware(bd->fw);

	memset(bd, 0, sizeof(*bd));
}

static int ath11k_core_parse_bd_ie_board(struct ath11k_base *ab,
					 struct ath11k_board_data *bd,
					 const void *buf, size_t buf_len,
					 const char *boardname,
					 int bd_ie_type)
{
	const struct ath11k_fw_ie *hdr;
	bool name_match_found;
	int ret, board_ie_id;
	size_t board_ie_len;
	const void *board_ie_data;

	name_match_found = false;

	/* go through ATH11K_BD_IE_BOARD_ elements */
	while (buf_len > sizeof(struct ath11k_fw_ie)) {
		hdr = buf;
		board_ie_id = le32_to_cpu(hdr->id);
		board_ie_len = le32_to_cpu(hdr->len);
		board_ie_data = hdr->data;

		buf_len -= sizeof(*hdr);
		buf += sizeof(*hdr);

		if (buf_len < ALIGN(board_ie_len, 4)) {
			ath11k_err(ab, "invalid ATH11K_BD_IE_BOARD length: %zu < %zu\n",
				   buf_len, ALIGN(board_ie_len, 4));
			ret = -EINVAL;
			goto out;
		}

		switch (board_ie_id) {
		case ATH11K_BD_IE_BOARD_NAME:
			ath11k_dbg_dump(ab, ATH11K_DBG_BOOT, "board name", "",
					board_ie_data, board_ie_len);

			if (board_ie_len != strlen(boardname))
				break;

			ret = memcmp(board_ie_data, boardname, strlen(boardname));
			if (ret)
				break;

			name_match_found = true;
			ath11k_dbg(ab, ATH11K_DBG_BOOT,
				   "boot found match for name '%s'",
				   boardname);
			break;
		case ATH11K_BD_IE_BOARD_DATA:
			if (!name_match_found)
				/* no match found */
				break;

			ath11k_dbg(ab, ATH11K_DBG_BOOT,
				   "boot found board data for '%s'", boardname);

			bd->data = board_ie_data;
			bd->len = board_ie_len;

			ret = 0;
			goto out;
		default:
			ath11k_warn(ab, "unknown ATH11K_BD_IE_BOARD found: %d\n",
				    board_ie_id);
			break;
		}

		/* jump over the padding */
		board_ie_len = ALIGN(board_ie_len, 4);

		buf_len -= board_ie_len;
		buf += board_ie_len;
	}

	/* no match found */
	ret = -ENOENT;

out:
	return ret;
}

static int ath11k_core_fetch_board_data_api_n(struct ath11k_base *ab,
					      struct ath11k_board_data *bd,
					      const char *boardname)
{
	size_t len, magic_len;
	const u8 *data;
	char *filename, filepath[100];
	size_t ie_len;
	struct ath11k_fw_ie *hdr;
	int ret, ie_id;

	filename = ATH11K_BOARD_API2_FILE;

	if (!bd->fw)
		bd->fw = ath11k_core_firmware_request(ab, filename);

	if (IS_ERR(bd->fw))
		return PTR_ERR(bd->fw);

	data = bd->fw->data;
	len = bd->fw->size;

	ath11k_core_create_firmware_path(ab, filename,
					 filepath, sizeof(filepath));

	/* magic has extra null byte padded */
	magic_len = strlen(ATH11K_BOARD_MAGIC) + 1;
	if (len < magic_len) {
		ath11k_err(ab, "failed to find magic value in %s, file too short: %zu\n",
			   filepath, len);
		ret = -EINVAL;
		goto err;
	}

	if (memcmp(data, ATH11K_BOARD_MAGIC, magic_len)) {
		ath11k_err(ab, "found invalid board magic\n");
		ret = -EINVAL;
		goto err;
	}

	/* magic is padded to 4 bytes */
	magic_len = ALIGN(magic_len, 4);
	if (len < magic_len) {
		ath11k_err(ab, "failed: %s too small to contain board data, len: %zu\n",
			   filepath, len);
		ret = -EINVAL;
		goto err;
	}

	data += magic_len;
	len -= magic_len;

	while (len > sizeof(struct ath11k_fw_ie)) {
		hdr = (struct ath11k_fw_ie *)data;
		ie_id = le32_to_cpu(hdr->id);
		ie_len = le32_to_cpu(hdr->len);

		len -= sizeof(*hdr);
		data = hdr->data;

		if (len < ALIGN(ie_len, 4)) {
			ath11k_err(ab, "invalid length for board ie_id %d ie_len %zu len %zu\n",
				   ie_id, ie_len, len);
			ret = -EINVAL;
			goto err;
		}

		switch (ie_id) {
		case ATH11K_BD_IE_BOARD:
			ret = ath11k_core_parse_bd_ie_board(ab, bd, data,
							    ie_len,
							    boardname,
							    ATH11K_BD_IE_BOARD);
			if (ret == -ENOENT)
				/* no match found, continue */
				break;
			else if (ret)
				/* there was an error, bail out */
				goto err;
			/* either found or error, so stop searching */
			goto out;
		}

		/* jump over the padding */
		ie_len = ALIGN(ie_len, 4);

		len -= ie_len;
		data += ie_len;
	}

out:
	if (!bd->data || !bd->len) {
		ath11k_err(ab,
			   "failed to fetch board data for %s from %s\n",
			   boardname, filepath);
		ret = -ENODATA;
		goto err;
	}

	return 0;

err:
	ath11k_core_free_bdf(ab, bd);
	return ret;
}

static int ath11k_core_fetch_board_data_api_1(struct ath11k_base *ab,
					      struct ath11k_board_data *bd)
{
	bd->fw = ath11k_core_firmware_request(ab, ATH11K_DEFAULT_BOARD_FILE);
	if (IS_ERR(bd->fw))
		return PTR_ERR(bd->fw);

	bd->data = bd->fw->data;
	bd->len = bd->fw->size;

	return 0;
}

#define BOARD_NAME_SIZE 100
int ath11k_core_fetch_bdf(struct ath11k_base *ab, struct ath11k_board_data *bd)
{
	char boardname[BOARD_NAME_SIZE];
	int ret;

	ret = ath11k_core_create_board_name(ab, boardname, BOARD_NAME_SIZE);
	if (ret) {
		ath11k_err(ab, "failed to create board name: %d", ret);
		return ret;
	}

	ab->bd_api = 2;
	ret = ath11k_core_fetch_board_data_api_n(ab, bd, boardname);
	if (!ret)
		goto success;

	ab->bd_api = 1;
	ret = ath11k_core_fetch_board_data_api_1(ab, bd);
	if (ret) {
		ath11k_err(ab, "failed to fetch board-2.bin or board.bin from %s\n",
			   ab->hw_params.fw.dir);
		return ret;
	}

success:
	ath11k_dbg(ab, ATH11K_DBG_BOOT, "using board api %d\n", ab->bd_api);
	return 0;
}

static void ath11k_core_stop(struct ath11k_base *ab)
{
	if (!test_bit(ATH11K_FLAG_CRASH_FLUSH, &ab->dev_flags))
		ath11k_qmi_firmware_stop(ab);

	ath11k_hif_stop(ab);
	ath11k_wmi_detach(ab);
	ath11k_dp_pdev_reo_cleanup(ab);

	/* De-Init of components as needed */
}

static int ath11k_core_soc_create(struct ath11k_base *ab)
{
	int ret;

	ret = ath11k_qmi_init_service(ab);
	if (ret) {
		ath11k_err(ab, "failed to initialize qmi :%d\n", ret);
		return ret;
	}

	ret = ath11k_debugfs_soc_create(ab);
	if (ret) {
		ath11k_err(ab, "failed to create ath11k debugfs\n");
		goto err_qmi_deinit;
	}

	ret = ath11k_hif_power_up(ab);
	if (ret) {
		ath11k_err(ab, "failed to power up :%d\n", ret);
		goto err_debugfs_reg;
	}

	return 0;

err_debugfs_reg:
	ath11k_debugfs_soc_destroy(ab);
err_qmi_deinit:
	ath11k_qmi_deinit_service(ab);
	return ret;
}

static void ath11k_core_soc_destroy(struct ath11k_base *ab)
{
	ath11k_debugfs_soc_destroy(ab);
	ath11k_dp_free(ab);
	ath11k_reg_free(ab);
	ath11k_qmi_deinit_service(ab);
}

static int ath11k_core_pdev_create(struct ath11k_base *ab)
{
	int ret;

	ret = ath11k_debugfs_pdev_create(ab);
	if (ret) {
		ath11k_err(ab, "failed to create core pdev debugfs: %d\n", ret);
		return ret;
	}

	ret = ath11k_mac_register(ab);
	if (ret) {
		ath11k_err(ab, "failed register the radio with mac80211: %d\n", ret);
		goto err_pdev_debug;
	}

	ret = ath11k_dp_pdev_alloc(ab);
	if (ret) {
		ath11k_err(ab, "failed to attach DP pdev: %d\n", ret);
		goto err_mac_unregister;
	}

	ret = ath11k_thermal_register(ab);
	if (ret) {
		ath11k_err(ab, "could not register thermal device: %d\n",
			   ret);
		goto err_dp_pdev_free;
	}

	ret = ath11k_spectral_init(ab);
	if (ret) {
		ath11k_err(ab, "failed to init spectral %d\n", ret);
		goto err_thermal_unregister;
	}

	return 0;

err_thermal_unregister:
	ath11k_thermal_unregister(ab);
err_dp_pdev_free:
	ath11k_dp_pdev_free(ab);
err_mac_unregister:
	ath11k_mac_unregister(ab);
err_pdev_debug:
	ath11k_debugfs_pdev_destroy(ab);

	return ret;
}

static void ath11k_core_pdev_destroy(struct ath11k_base *ab)
{
	ath11k_spectral_deinit(ab);
	ath11k_thermal_unregister(ab);
	ath11k_mac_unregister(ab);
	ath11k_hif_irq_disable(ab);
	ath11k_dp_pdev_free(ab);
	ath11k_debugfs_pdev_destroy(ab);
}

static int ath11k_core_start(struct ath11k_base *ab,
			     enum ath11k_firmware_mode mode)
{
	int ret;

	ret = ath11k_qmi_firmware_start(ab, mode);
	if (ret) {
		ath11k_err(ab, "failed to attach wmi: %d\n", ret);
		return ret;
	}

	ret = ath11k_wmi_attach(ab);
	if (ret) {
		ath11k_err(ab, "failed to attach wmi: %d\n", ret);
		goto err_firmware_stop;
	}

	ret = ath11k_htc_init(ab);
	if (ret) {
		ath11k_err(ab, "failed to init htc: %d\n", ret);
		goto err_wmi_detach;
	}

	ret = ath11k_hif_start(ab);
	if (ret) {
		ath11k_err(ab, "failed to start HIF: %d\n", ret);
		goto err_wmi_detach;
	}

	ret = ath11k_htc_wait_target(&ab->htc);
	if (ret) {
		ath11k_err(ab, "failed to connect to HTC: %d\n", ret);
		goto err_hif_stop;
	}

	ret = ath11k_dp_htt_connect(&ab->dp);
	if (ret) {
		ath11k_err(ab, "failed to connect to HTT: %d\n", ret);
		goto err_hif_stop;
	}

	ret = ath11k_wmi_connect(ab);
	if (ret) {
		ath11k_err(ab, "failed to connect wmi: %d\n", ret);
		goto err_hif_stop;
	}

	ret = ath11k_htc_start(&ab->htc);
	if (ret) {
		ath11k_err(ab, "failed to start HTC: %d\n", ret);
		goto err_hif_stop;
	}

	ret = ath11k_wmi_wait_for_service_ready(ab);
	if (ret) {
		ath11k_err(ab, "failed to receive wmi service ready event: %d\n",
			   ret);
		goto err_hif_stop;
	}

	ret = ath11k_mac_allocate(ab);
	if (ret) {
		ath11k_err(ab, "failed to create new hw device with mac80211 :%d\n",
			   ret);
		goto err_hif_stop;
	}

	ath11k_dp_pdev_pre_alloc(ab);

	ret = ath11k_dp_pdev_reo_setup(ab);
	if (ret) {
		ath11k_err(ab, "failed to initialize reo destination rings: %d\n", ret);
		goto err_mac_destroy;
	}

	ret = ath11k_wmi_cmd_init(ab);
	if (ret) {
		ath11k_err(ab, "failed to send wmi init cmd: %d\n", ret);
		goto err_reo_cleanup;
	}

	ret = ath11k_wmi_wait_for_unified_ready(ab);
	if (ret) {
		ath11k_err(ab, "failed to receive wmi unified ready event: %d\n",
			   ret);
		goto err_reo_cleanup;
	}

	/* put hardware to DBS mode */
	if (ab->hw_params.single_pdev_only) {
		ret = ath11k_wmi_set_hw_mode(ab, WMI_HOST_HW_MODE_DBS);
		if (ret) {
			ath11k_err(ab, "failed to send dbs mode: %d\n", ret);
			goto err_hif_stop;
		}
	}

	ret = ath11k_dp_tx_htt_h2t_ver_req_msg(ab);
	if (ret) {
		ath11k_err(ab, "failed to send htt version request message: %d\n",
			   ret);
		goto err_reo_cleanup;
	}

	return 0;

err_reo_cleanup:
	ath11k_dp_pdev_reo_cleanup(ab);
err_mac_destroy:
	ath11k_mac_destroy(ab);
err_hif_stop:
	ath11k_hif_stop(ab);
err_wmi_detach:
	ath11k_wmi_detach(ab);
err_firmware_stop:
	ath11k_qmi_firmware_stop(ab);

	return ret;
}

int ath11k_core_qmi_firmware_ready(struct ath11k_base *ab)
{
	int ret;

	ret = ath11k_ce_init_pipes(ab);
	if (ret) {
		ath11k_err(ab, "failed to initialize CE: %d\n", ret);
		return ret;
	}

	ret = ath11k_dp_alloc(ab);
	if (ret) {
		ath11k_err(ab, "failed to init DP: %d\n", ret);
		return ret;
	}

	switch (ath11k_crypto_mode) {
	case ATH11K_CRYPT_MODE_SW:
		set_bit(ATH11K_FLAG_HW_CRYPTO_DISABLED, &ab->dev_flags);
		set_bit(ATH11K_FLAG_RAW_MODE, &ab->dev_flags);
		break;
	case ATH11K_CRYPT_MODE_HW:
		clear_bit(ATH11K_FLAG_HW_CRYPTO_DISABLED, &ab->dev_flags);
		clear_bit(ATH11K_FLAG_RAW_MODE, &ab->dev_flags);
		break;
	default:
		ath11k_info(ab, "invalid crypto_mode: %d\n", ath11k_crypto_mode);
		return -EINVAL;
	}

	if (ath11k_frame_mode == ATH11K_HW_TXRX_RAW)
		set_bit(ATH11K_FLAG_RAW_MODE, &ab->dev_flags);

	mutex_lock(&ab->core_lock);
	ret = ath11k_core_start(ab, ATH11K_FIRMWARE_MODE_NORMAL);
	if (ret) {
		ath11k_err(ab, "failed to start core: %d\n", ret);
		goto err_dp_free;
	}

	ret = ath11k_core_pdev_create(ab);
	if (ret) {
		ath11k_err(ab, "failed to create pdev core: %d\n", ret);
		goto err_core_stop;
	}
	ath11k_hif_irq_enable(ab);
	mutex_unlock(&ab->core_lock);

	return 0;

err_core_stop:
	ath11k_core_stop(ab);
	ath11k_mac_destroy(ab);
err_dp_free:
	ath11k_dp_free(ab);
	mutex_unlock(&ab->core_lock);
	return ret;
}

static int ath11k_core_reconfigure_on_crash(struct ath11k_base *ab)
{
	int ret;

	mutex_lock(&ab->core_lock);
	ath11k_thermal_unregister(ab);
	ath11k_hif_irq_disable(ab);
	ath11k_dp_pdev_free(ab);
	ath11k_spectral_deinit(ab);
	ath11k_hif_stop(ab);
	ath11k_wmi_detach(ab);
	ath11k_dp_pdev_reo_cleanup(ab);
	mutex_unlock(&ab->core_lock);

	ath11k_dp_free(ab);
	ath11k_hal_srng_deinit(ab);

	ab->free_vdev_map = (1LL << (ab->num_radios * TARGET_NUM_VDEVS)) - 1;

	ret = ath11k_hal_srng_init(ab);
	if (ret)
		return ret;

	clear_bit(ATH11K_FLAG_CRASH_FLUSH, &ab->dev_flags);

	ret = ath11k_core_qmi_firmware_ready(ab);
	if (ret)
		goto err_hal_srng_deinit;

	clear_bit(ATH11K_FLAG_RECOVERY, &ab->dev_flags);

	return 0;

err_hal_srng_deinit:
	ath11k_hal_srng_deinit(ab);
	return ret;
}

void ath11k_core_halt(struct ath11k *ar)
{
	struct ath11k_base *ab = ar->ab;

	lockdep_assert_held(&ar->conf_mutex);

	ar->num_created_vdevs = 0;
	ar->allocated_vdev_map = 0;

	ath11k_mac_scan_finish(ar);
	ath11k_mac_peer_cleanup_all(ar);
	cancel_delayed_work_sync(&ar->scan.timeout);
	cancel_work_sync(&ar->regd_update_work);

	rcu_assign_pointer(ab->pdevs_active[ar->pdev_idx], NULL);
	synchronize_rcu();
	INIT_LIST_HEAD(&ar->arvifs);
	idr_init(&ar->txmgmt_idr);
}

static void ath11k_core_restart(struct work_struct *work)
{
	struct ath11k_base *ab = container_of(work, struct ath11k_base, restart_work);
	struct ath11k *ar;
	struct ath11k_pdev *pdev;
	int i, ret = 0;

	spin_lock_bh(&ab->base_lock);
	ab->stats.fw_crash_counter++;
	spin_unlock_bh(&ab->base_lock);

	for (i = 0; i < ab->num_radios; i++) {
		pdev = &ab->pdevs[i];
		ar = pdev->ar;
		if (!ar || ar->state == ATH11K_STATE_OFF)
			continue;

		ieee80211_stop_queues(ar->hw);
		ath11k_mac_drain_tx(ar);
		complete(&ar->scan.started);
		complete(&ar->scan.completed);
		complete(&ar->peer_assoc_done);
		complete(&ar->peer_delete_done);
		complete(&ar->install_key_done);
		complete(&ar->vdev_setup_done);
		complete(&ar->vdev_delete_done);
		complete(&ar->bss_survey_done);
		complete(&ar->thermal.wmi_sync);

		wake_up(&ar->dp.tx_empty_waitq);
		idr_for_each(&ar->txmgmt_idr,
			     ath11k_mac_tx_mgmt_pending_free, ar);
		idr_destroy(&ar->txmgmt_idr);
	}

	wake_up(&ab->wmi_ab.tx_credits_wq);
	wake_up(&ab->peer_mapping_wq);

	ret = ath11k_core_reconfigure_on_crash(ab);
	if (ret) {
		ath11k_err(ab, "failed to reconfigure driver on crash recovery\n");
		return;
	}

	for (i = 0; i < ab->num_radios; i++) {
		pdev = &ab->pdevs[i];
		ar = pdev->ar;
		if (!ar || ar->state == ATH11K_STATE_OFF)
			continue;

		mutex_lock(&ar->conf_mutex);

		switch (ar->state) {
		case ATH11K_STATE_ON:
			ar->state = ATH11K_STATE_RESTARTING;
			ath11k_core_halt(ar);
			ieee80211_restart_hw(ar->hw);
			break;
		case ATH11K_STATE_OFF:
			ath11k_warn(ab,
				    "cannot restart radio %d that hasn't been started\n",
				    i);
			break;
		case ATH11K_STATE_RESTARTING:
			break;
		case ATH11K_STATE_RESTARTED:
			ar->state = ATH11K_STATE_WEDGED;
			fallthrough;
		case ATH11K_STATE_WEDGED:
			ath11k_warn(ab,
				    "device is wedged, will not restart radio %d\n", i);
			break;
		}
		mutex_unlock(&ar->conf_mutex);
	}
	complete(&ab->driver_recovery);
}

static int ath11k_init_hw_params(struct ath11k_base *ab)
{
	const struct ath11k_hw_params *hw_params = NULL;
	int i;

	for (i = 0; i < ARRAY_SIZE(ath11k_hw_params); i++) {
		hw_params = &ath11k_hw_params[i];

		if (hw_params->hw_rev == ab->hw_rev)
			break;
	}

	if (i == ARRAY_SIZE(ath11k_hw_params)) {
		ath11k_err(ab, "Unsupported hardware version: 0x%x\n", ab->hw_rev);
		return -EINVAL;
	}

	ab->hw_params = *hw_params;

	ath11k_info(ab, "%s\n", ab->hw_params.name);

	return 0;
}

int ath11k_core_pre_init(struct ath11k_base *ab)
{
	int ret;

	ret = ath11k_init_hw_params(ab);
	if (ret) {
		ath11k_err(ab, "failed to get hw params: %d\n", ret);
		return ret;
	}

	return 0;
}
EXPORT_SYMBOL(ath11k_core_pre_init);

int ath11k_core_init(struct ath11k_base *ab)
{
	int ret;

	ret = ath11k_core_soc_create(ab);
	if (ret) {
		ath11k_err(ab, "failed to create soc core: %d\n", ret);
		return ret;
	}

	return 0;
}
EXPORT_SYMBOL(ath11k_core_init);

void ath11k_core_deinit(struct ath11k_base *ab)
{
	mutex_lock(&ab->core_lock);

	ath11k_core_pdev_destroy(ab);
	ath11k_core_stop(ab);

	mutex_unlock(&ab->core_lock);

	ath11k_hif_power_down(ab);
	ath11k_mac_destroy(ab);
	ath11k_core_soc_destroy(ab);
}
EXPORT_SYMBOL(ath11k_core_deinit);

void ath11k_core_free(struct ath11k_base *ab)
{
	kfree(ab);
}
EXPORT_SYMBOL(ath11k_core_free);

struct ath11k_base *ath11k_core_alloc(struct device *dev, size_t priv_size,
				      enum ath11k_bus bus,
				      const struct ath11k_bus_params *bus_params)
{
	struct ath11k_base *ab;

	ab = kzalloc(sizeof(*ab) + priv_size, GFP_KERNEL);
	if (!ab)
		return NULL;

	init_completion(&ab->driver_recovery);

	ab->workqueue = create_singlethread_workqueue("ath11k_wq");
	if (!ab->workqueue)
		goto err_sc_free;

	mutex_init(&ab->core_lock);
	spin_lock_init(&ab->base_lock);

	INIT_LIST_HEAD(&ab->peers);
	init_waitqueue_head(&ab->peer_mapping_wq);
	init_waitqueue_head(&ab->wmi_ab.tx_credits_wq);
	init_waitqueue_head(&ab->qmi.cold_boot_waitq);
	INIT_WORK(&ab->restart_work, ath11k_core_restart);
	timer_setup(&ab->rx_replenish_retry, ath11k_ce_rx_replenish_retry, 0);
	init_completion(&ab->htc_suspend);
	init_completion(&ab->wow.wakeup_completed);

	ab->dev = dev;
	ab->bus_params = *bus_params;
	ab->hif.bus = bus;

	return ab;

err_sc_free:
	kfree(ab);
	return NULL;
}
EXPORT_SYMBOL(ath11k_core_alloc);

MODULE_DESCRIPTION("Core module for Qualcomm Atheros 802.11ax wireless LAN cards.");
MODULE_LICENSE("Dual BSD/GPL");<|MERGE_RESOLUTION|>--- conflicted
+++ resolved
@@ -80,11 +80,8 @@
 		.supports_suspend = false,
 		.hal_desc_sz = sizeof(struct hal_rx_desc_ipq8074),
 		.fix_l1ss = true,
-<<<<<<< HEAD
-=======
 		.max_tx_ring = DP_TCL_NUM_RING_MAX,
 		.hal_params = &ath11k_hw_hal_params_ipq8074,
->>>>>>> df0cc57e
 	},
 	{
 		.hw_rev = ATH11K_HW_IPQ6018_HW10,
@@ -132,11 +129,8 @@
 		.supports_suspend = false,
 		.hal_desc_sz = sizeof(struct hal_rx_desc_ipq8074),
 		.fix_l1ss = true,
-<<<<<<< HEAD
-=======
 		.max_tx_ring = DP_TCL_NUM_RING_MAX,
 		.hal_params = &ath11k_hw_hal_params_ipq8074,
->>>>>>> df0cc57e
 	},
 	{
 		.name = "qca6390 hw2.0",
@@ -183,11 +177,8 @@
 		.supports_suspend = true,
 		.hal_desc_sz = sizeof(struct hal_rx_desc_ipq8074),
 		.fix_l1ss = true,
-<<<<<<< HEAD
-=======
 		.max_tx_ring = DP_TCL_NUM_RING_MAX_QCA6390,
 		.hal_params = &ath11k_hw_hal_params_qca6390,
->>>>>>> df0cc57e
 	},
 	{
 		.name = "qcn9074 hw1.0",
@@ -234,11 +225,8 @@
 		.supports_suspend = false,
 		.hal_desc_sz = sizeof(struct hal_rx_desc_qcn9074),
 		.fix_l1ss = true,
-<<<<<<< HEAD
-=======
 		.max_tx_ring = DP_TCL_NUM_RING_MAX,
 		.hal_params = &ath11k_hw_hal_params_ipq8074,
->>>>>>> df0cc57e
 	},
 	{
 		.name = "wcn6855 hw2.0",
@@ -246,11 +234,7 @@
 		.fw = {
 			.dir = "WCN6855/hw2.0",
 			.board_size = 256 * 1024,
-<<<<<<< HEAD
-			.cal_size = 256 * 1024,
-=======
 			.cal_offset = 128 * 1024,
->>>>>>> df0cc57e
 		},
 		.max_radios = 3,
 		.bdf_addr = 0x4B0C0000,
@@ -271,10 +255,6 @@
 		.rx_mac_buf_ring = true,
 		.vdev_start_delay = true,
 		.htt_peer_map_v2 = false,
-<<<<<<< HEAD
-		.tcl_0_only = true,
-		.spectral_fft_sz = 0,
-=======
 
 		.spectral = {
 			.fft_sz = 0,
@@ -283,7 +263,6 @@
 			.fft_hdr_len = 0,
 			.max_fft_bins = 0,
 		},
->>>>>>> df0cc57e
 
 		.interface_modes = BIT(NL80211_IFTYPE_STATION) |
 					BIT(NL80211_IFTYPE_AP),
@@ -294,11 +273,8 @@
 		.supports_suspend = true,
 		.hal_desc_sz = sizeof(struct hal_rx_desc_wcn6855),
 		.fix_l1ss = false,
-<<<<<<< HEAD
-=======
 		.max_tx_ring = DP_TCL_NUM_RING_MAX_QCA6390,
 		.hal_params = &ath11k_hw_hal_params_qca6390,
->>>>>>> df0cc57e
 	},
 };
 
