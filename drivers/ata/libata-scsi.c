--- conflicted
+++ resolved
@@ -1730,10 +1730,6 @@
 early_finish:
 	ata_qc_free(qc);
 	scsi_done(cmd);
-<<<<<<< HEAD
-	DPRINTK("EXIT - early finish (good or error)\n");
-=======
->>>>>>> 754e0b0e
 	return 0;
 
 err_did:
