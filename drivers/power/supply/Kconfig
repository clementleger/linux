--- conflicted
+++ resolved
@@ -198,8 +198,6 @@
 	  Say Y here to enable support for batteries with BQ27xxx chips
 	  connected over an I2C bus.
 
-<<<<<<< HEAD
-=======
 config BATTERY_BQ27XXX_HDQ
 	tristate "BQ27xxx HDQ support"
 	depends on BATTERY_BQ27XXX
@@ -209,7 +207,6 @@
 	  Say Y here to enable support for batteries with BQ27xxx chips
 	  connected over an HDQ bus.
 
->>>>>>> bb176f67
 config BATTERY_BQ27XXX_DT_UPDATES_NVM
 	bool "BQ27xxx support for update of NVM/flash data memory"
 	depends on BATTERY_BQ27XXX_I2C
