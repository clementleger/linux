--- conflicted
+++ resolved
@@ -922,11 +922,6 @@
 				conf->next_window_requests++;
 			else
 				conf->current_window_requests++;
-<<<<<<< HEAD
-=======
-		}
-		if (bio->bi_iter.bi_sector >= conf->start_next_window)
->>>>>>> 675675ad
 			sector = conf->start_next_window;
 		}
 	}
