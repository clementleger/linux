/*
 * EHRPWM PWM driver
 *
 * Copyright (C) 2012 Texas Instruments, Inc. - http://www.ti.com/
 *
 * This program is free software; you can redistribute it and/or modify
 * it under the terms of the GNU General Public License as published by
 * the Free Software Foundation; either version 2 of the License, or
 * (at your option) any later version.
 *
 * This program is distributed in the hope that it will be useful,
 * but WITHOUT ANY WARRANTY; without even the implied warranty of
 * MERCHANTABILITY or FITNESS FOR A PARTICULAR PURPOSE. See the
 * GNU General Public License for more details.
 *
 * You should have received a copy of the GNU General Public License
 * along with this program; if not, write to the Free Software
 * Foundation, Inc., 675 Mass Ave, Cambridge, MA 02139, USA.
 */

#include <linux/module.h>
#include <linux/platform_device.h>
#include <linux/pwm.h>
#include <linux/io.h>
#include <linux/err.h>
#include <linux/clk.h>
#include <linux/pm_runtime.h>
#include <linux/of_device.h>
#include <linux/pinctrl/consumer.h>

#include "pwm-tipwmss.h"

/* EHRPWM registers and bits definitions */

/* Time base module registers */
#define TBCTL			0x00
#define TBPRD			0x0A

#define TBCTL_RUN_MASK		(BIT(15) | BIT(14))
#define TBCTL_STOP_NEXT		0
#define TBCTL_STOP_ON_CYCLE	BIT(14)
#define TBCTL_FREE_RUN		(BIT(15) | BIT(14))
#define TBCTL_PRDLD_MASK	BIT(3)
#define TBCTL_PRDLD_SHDW	0
#define TBCTL_PRDLD_IMDT	BIT(3)
#define TBCTL_CLKDIV_MASK	(BIT(12) | BIT(11) | BIT(10) | BIT(9) | \
				BIT(8) | BIT(7))
#define TBCTL_CTRMODE_MASK	(BIT(1) | BIT(0))
#define TBCTL_CTRMODE_UP	0
#define TBCTL_CTRMODE_DOWN	BIT(0)
#define TBCTL_CTRMODE_UPDOWN	BIT(1)
#define TBCTL_CTRMODE_FREEZE	(BIT(1) | BIT(0))

#define TBCTL_HSPCLKDIV_SHIFT	7
#define TBCTL_CLKDIV_SHIFT	10

#define CLKDIV_MAX		7
#define HSPCLKDIV_MAX		7
#define PERIOD_MAX		0xFFFF

/* compare module registers */
#define CMPA			0x12
#define CMPB			0x14

/* Action qualifier module registers */
#define AQCTLA			0x16
#define AQCTLB			0x18
#define AQSFRC			0x1A
#define AQCSFRC			0x1C

#define AQCTL_CBU_MASK		(BIT(9) | BIT(8))
#define AQCTL_CBU_FRCLOW	BIT(8)
#define AQCTL_CBU_FRCHIGH	BIT(9)
#define AQCTL_CBU_FRCTOGGLE	(BIT(9) | BIT(8))
#define AQCTL_CAU_MASK		(BIT(5) | BIT(4))
#define AQCTL_CAU_FRCLOW	BIT(4)
#define AQCTL_CAU_FRCHIGH	BIT(5)
#define AQCTL_CAU_FRCTOGGLE	(BIT(5) | BIT(4))
#define AQCTL_PRD_MASK		(BIT(3) | BIT(2))
#define AQCTL_PRD_FRCLOW	BIT(2)
#define AQCTL_PRD_FRCHIGH	BIT(3)
#define AQCTL_PRD_FRCTOGGLE	(BIT(3) | BIT(2))
#define AQCTL_ZRO_MASK		(BIT(1) | BIT(0))
#define AQCTL_ZRO_FRCLOW	BIT(0)
#define AQCTL_ZRO_FRCHIGH	BIT(1)
#define AQCTL_ZRO_FRCTOGGLE	(BIT(1) | BIT(0))

#define AQCTL_CHANA_POLNORMAL	(AQCTL_CAU_FRCLOW | AQCTL_PRD_FRCHIGH | \
				AQCTL_ZRO_FRCHIGH)
#define AQCTL_CHANA_POLINVERSED	(AQCTL_CAU_FRCHIGH | AQCTL_PRD_FRCLOW | \
				AQCTL_ZRO_FRCLOW)
#define AQCTL_CHANB_POLNORMAL	(AQCTL_CBU_FRCLOW | AQCTL_PRD_FRCHIGH | \
				AQCTL_ZRO_FRCHIGH)
#define AQCTL_CHANB_POLINVERSED	(AQCTL_CBU_FRCHIGH | AQCTL_PRD_FRCLOW | \
				AQCTL_ZRO_FRCLOW)

#define AQSFRC_RLDCSF_MASK	(BIT(7) | BIT(6))
#define AQSFRC_RLDCSF_ZRO	0
#define AQSFRC_RLDCSF_PRD	BIT(6)
#define AQSFRC_RLDCSF_ZROPRD	BIT(7)
#define AQSFRC_RLDCSF_IMDT	(BIT(7) | BIT(6))

#define AQCSFRC_CSFB_MASK	(BIT(3) | BIT(2))
#define AQCSFRC_CSFB_FRCDIS	0
#define AQCSFRC_CSFB_FRCLOW	BIT(2)
#define AQCSFRC_CSFB_FRCHIGH	BIT(3)
#define AQCSFRC_CSFB_DISSWFRC	(BIT(3) | BIT(2))
#define AQCSFRC_CSFA_MASK	(BIT(1) | BIT(0))
#define AQCSFRC_CSFA_FRCDIS	0
#define AQCSFRC_CSFA_FRCLOW	BIT(0)
#define AQCSFRC_CSFA_FRCHIGH	BIT(1)
#define AQCSFRC_CSFA_DISSWFRC	(BIT(1) | BIT(0))

#define NUM_PWM_CHANNEL		2	/* EHRPWM channels */

struct ehrpwm_pwm_chip {
	struct pwm_chip	chip;
	unsigned int	clk_rate;
	void __iomem	*mmio_base;
	unsigned long period_cycles[NUM_PWM_CHANNEL];
	enum pwm_polarity polarity[NUM_PWM_CHANNEL];
	struct	clk	*tbclk;
};

static inline struct ehrpwm_pwm_chip *to_ehrpwm_pwm_chip(struct pwm_chip *chip)
{
	return container_of(chip, struct ehrpwm_pwm_chip, chip);
}

static void ehrpwm_write(void *base, int offset, unsigned int val)
{
	writew(val & 0xFFFF, base + offset);
}

static void ehrpwm_modify(void *base, int offset,
		unsigned short mask, unsigned short val)
{
	unsigned short regval;

	regval = readw(base + offset);
	regval &= ~mask;
	regval |= val & mask;
	writew(regval, base + offset);
}

/**
 * set_prescale_div -	Set up the prescaler divider function
 * @rqst_prescaler:	prescaler value min
 * @prescale_div:	prescaler value set
 * @tb_clk_div:		Time Base Control prescaler bits
 */
static int set_prescale_div(unsigned long rqst_prescaler,
		unsigned short *prescale_div, unsigned short *tb_clk_div)
{
	unsigned int clkdiv, hspclkdiv;

	for (clkdiv = 0; clkdiv <= CLKDIV_MAX; clkdiv++) {
		for (hspclkdiv = 0; hspclkdiv <= HSPCLKDIV_MAX; hspclkdiv++) {

			/*
			 * calculations for prescaler value :
			 * prescale_div = HSPCLKDIVIDER * CLKDIVIDER.
			 * HSPCLKDIVIDER =  2 ** hspclkdiv
			 * CLKDIVIDER = (1),		if clkdiv == 0 *OR*
			 *		(2 * clkdiv),	if clkdiv != 0
			 *
			 * Configure prescale_div value such that period
			 * register value is less than 65535.
			 */

			*prescale_div = (1 << clkdiv) *
					(hspclkdiv ? (hspclkdiv * 2) : 1);
			if (*prescale_div > rqst_prescaler) {
				*tb_clk_div = (clkdiv << TBCTL_CLKDIV_SHIFT) |
					(hspclkdiv << TBCTL_HSPCLKDIV_SHIFT);
				return 0;
			}
		}
	}
	return 1;
}

static void configure_polarity(struct ehrpwm_pwm_chip *pc, int chan)
{
	int aqctl_reg;
	unsigned short aqctl_val, aqctl_mask;

	/*
	 * Configure PWM output to HIGH/LOW level on counter
	 * reaches compare register value and LOW/HIGH level
	 * on counter value reaches period register value and
	 * zero value on counter
	 */
	if (chan == 1) {
		aqctl_reg = AQCTLB;
		aqctl_mask = AQCTL_CBU_MASK;

		if (pc->polarity[chan] == PWM_POLARITY_INVERSED)
			aqctl_val = AQCTL_CHANB_POLINVERSED;
		else
			aqctl_val = AQCTL_CHANB_POLNORMAL;
	} else {
		aqctl_reg = AQCTLA;
		aqctl_mask = AQCTL_CAU_MASK;

		if (pc->polarity[chan] == PWM_POLARITY_INVERSED)
			aqctl_val = AQCTL_CHANA_POLINVERSED;
		else
			aqctl_val = AQCTL_CHANA_POLNORMAL;
	}

	aqctl_mask |= AQCTL_PRD_MASK | AQCTL_ZRO_MASK;
	ehrpwm_modify(pc->mmio_base, aqctl_reg, aqctl_mask, aqctl_val);
}

/*
 * period_ns = 10^9 * (ps_divval * period_cycles) / PWM_CLK_RATE
 * duty_ns   = 10^9 * (ps_divval * duty_cycles) / PWM_CLK_RATE
 */
static int ehrpwm_pwm_config(struct pwm_chip *chip, struct pwm_device *pwm,
		int duty_ns, int period_ns)
{
	struct ehrpwm_pwm_chip *pc = to_ehrpwm_pwm_chip(chip);
	unsigned long long c;
	unsigned long period_cycles, duty_cycles;
	unsigned short ps_divval, tb_divval;
	int i, cmp_reg;

	if (period_ns > NSEC_PER_SEC)
		return -ERANGE;

	c = pc->clk_rate;
	c = c * period_ns;
	do_div(c, NSEC_PER_SEC);
	period_cycles = (unsigned long)c;

	if (period_cycles < 1) {
		period_cycles = 1;
		duty_cycles = 1;
	} else {
		c = pc->clk_rate;
		c = c * duty_ns;
		do_div(c, NSEC_PER_SEC);
		duty_cycles = (unsigned long)c;
	}

	/*
	 * Period values should be same for multiple PWM channels as IP uses
	 * same period register for multiple channels.
	 */
	for (i = 0; i < NUM_PWM_CHANNEL; i++) {
		if (pc->period_cycles[i] &&
				(pc->period_cycles[i] != period_cycles)) {
			/*
			 * Allow channel to reconfigure period if no other
			 * channels being configured.
			 */
			if (i == pwm->hwpwm)
				continue;

			dev_err(chip->dev, "Period value conflicts with channel %d\n",
					i);
			return -EINVAL;
		}
	}

	pc->period_cycles[pwm->hwpwm] = period_cycles;

	/* Configure clock prescaler to support Low frequency PWM wave */
	if (set_prescale_div(period_cycles/PERIOD_MAX, &ps_divval,
				&tb_divval)) {
		dev_err(chip->dev, "Unsupported values\n");
		return -EINVAL;
	}

	pm_runtime_get_sync(chip->dev);

	/* Update clock prescaler values */
	ehrpwm_modify(pc->mmio_base, TBCTL, TBCTL_CLKDIV_MASK, tb_divval);

	/* Update period & duty cycle with presacler division */
	period_cycles = period_cycles / ps_divval;
	duty_cycles = duty_cycles / ps_divval;

	/* Configure shadow loading on Period register */
	ehrpwm_modify(pc->mmio_base, TBCTL, TBCTL_PRDLD_MASK, TBCTL_PRDLD_SHDW);

	ehrpwm_write(pc->mmio_base, TBPRD, period_cycles);

	/* Configure ehrpwm counter for up-count mode */
	ehrpwm_modify(pc->mmio_base, TBCTL, TBCTL_CTRMODE_MASK,
			TBCTL_CTRMODE_UP);

	if (pwm->hwpwm == 1)
		/* Channel 1 configured with compare B register */
		cmp_reg = CMPB;
	else
		/* Channel 0 configured with compare A register */
		cmp_reg = CMPA;

	ehrpwm_write(pc->mmio_base, cmp_reg, duty_cycles);

	pm_runtime_put_sync(chip->dev);
	return 0;
}

static int ehrpwm_pwm_set_polarity(struct pwm_chip *chip,
		struct pwm_device *pwm,	enum pwm_polarity polarity)
{
	struct ehrpwm_pwm_chip *pc = to_ehrpwm_pwm_chip(chip);

	/* Configuration of polarity in hardware delayed, do at enable */
	pc->polarity[pwm->hwpwm] = polarity;
	return 0;
}

static int ehrpwm_pwm_enable(struct pwm_chip *chip, struct pwm_device *pwm)
{
	struct ehrpwm_pwm_chip *pc = to_ehrpwm_pwm_chip(chip);
	unsigned short aqcsfrc_val, aqcsfrc_mask;

	/* Leave clock enabled on enabling PWM */
	pm_runtime_get_sync(chip->dev);

	/* Disabling Action Qualifier on PWM output */
	if (pwm->hwpwm) {
		aqcsfrc_val = AQCSFRC_CSFB_FRCDIS;
		aqcsfrc_mask = AQCSFRC_CSFB_MASK;
	} else {
		aqcsfrc_val = AQCSFRC_CSFA_FRCDIS;
		aqcsfrc_mask = AQCSFRC_CSFA_MASK;
	}

	/* Changes to shadow mode */
	ehrpwm_modify(pc->mmio_base, AQSFRC, AQSFRC_RLDCSF_MASK,
			AQSFRC_RLDCSF_ZRO);

	ehrpwm_modify(pc->mmio_base, AQCSFRC, aqcsfrc_mask, aqcsfrc_val);

	/* Channels polarity can be configured from action qualifier module */
	configure_polarity(pc, pwm->hwpwm);

	/* Enable TBCLK before enabling PWM device */
	clk_enable(pc->tbclk);

	/* Enable time counter for free_run */
	ehrpwm_modify(pc->mmio_base, TBCTL, TBCTL_RUN_MASK, TBCTL_FREE_RUN);
	return 0;
}

static void ehrpwm_pwm_disable(struct pwm_chip *chip, struct pwm_device *pwm)
{
	struct ehrpwm_pwm_chip *pc = to_ehrpwm_pwm_chip(chip);
	unsigned short aqcsfrc_val, aqcsfrc_mask;

	/* Action Qualifier puts PWM output low forcefully */
	if (pwm->hwpwm) {
		aqcsfrc_val = AQCSFRC_CSFB_FRCLOW;
		aqcsfrc_mask = AQCSFRC_CSFB_MASK;
	} else {
		aqcsfrc_val = AQCSFRC_CSFA_FRCLOW;
		aqcsfrc_mask = AQCSFRC_CSFA_MASK;
	}

	/*
	 * Changes to immediate action on Action Qualifier. This puts
	 * Action Qualifier control on PWM output from next TBCLK
	 */
	ehrpwm_modify(pc->mmio_base, AQSFRC, AQSFRC_RLDCSF_MASK,
			AQSFRC_RLDCSF_IMDT);

	ehrpwm_modify(pc->mmio_base, AQCSFRC, aqcsfrc_mask, aqcsfrc_val);

	/* Disabling TBCLK on PWM disable */
	clk_disable(pc->tbclk);

	/* Stop Time base counter */
	ehrpwm_modify(pc->mmio_base, TBCTL, TBCTL_RUN_MASK, TBCTL_STOP_NEXT);

	/* Disable clock on PWM disable */
	pm_runtime_put_sync(chip->dev);
}

static void ehrpwm_pwm_free(struct pwm_chip *chip, struct pwm_device *pwm)
{
	struct ehrpwm_pwm_chip *pc = to_ehrpwm_pwm_chip(chip);

	if (test_bit(PWMF_ENABLED, &pwm->flags)) {
		dev_warn(chip->dev, "Removing PWM device without disabling\n");
		pm_runtime_put_sync(chip->dev);
	}

	/* set period value to zero on free */
	pc->period_cycles[pwm->hwpwm] = 0;
}

static const struct pwm_ops ehrpwm_pwm_ops = {
	.free		= ehrpwm_pwm_free,
	.config		= ehrpwm_pwm_config,
	.set_polarity	= ehrpwm_pwm_set_polarity,
	.enable		= ehrpwm_pwm_enable,
	.disable	= ehrpwm_pwm_disable,
	.owner		= THIS_MODULE,
};

<<<<<<< HEAD
static int ehrpwm_pwm_probe(struct platform_device *pdev)
=======
static const struct of_device_id ehrpwm_of_match[] = {
	{ .compatible	= "ti,am33xx-ehrpwm" },
	{},
};
MODULE_DEVICE_TABLE(of, ehrpwm_of_match);

static int __devinit ehrpwm_pwm_probe(struct platform_device *pdev)
>>>>>>> 20e8ac3e
{
	int ret;
	struct resource *r;
	struct clk *clk;
	struct ehrpwm_pwm_chip *pc;
	u16 status;
	struct pinctrl *pinctrl;

	pinctrl = devm_pinctrl_get_select_default(&pdev->dev);
	if (IS_ERR(pinctrl))
		dev_warn(&pdev->dev, "unable to select pin group\n");

	pc = devm_kzalloc(&pdev->dev, sizeof(*pc), GFP_KERNEL);
	if (!pc) {
		dev_err(&pdev->dev, "failed to allocate memory\n");
		return -ENOMEM;
	}

	clk = devm_clk_get(&pdev->dev, "fck");
	if (IS_ERR(clk)) {
		dev_err(&pdev->dev, "failed to get clock\n");
		return PTR_ERR(clk);
	}

	pc->clk_rate = clk_get_rate(clk);
	if (!pc->clk_rate) {
		dev_err(&pdev->dev, "failed to get clock rate\n");
		return -EINVAL;
	}

	pc->chip.dev = &pdev->dev;
	pc->chip.ops = &ehrpwm_pwm_ops;
	pc->chip.of_xlate = of_pwm_xlate_with_flags;
	pc->chip.of_pwm_n_cells = 3;
	pc->chip.base = -1;
	pc->chip.npwm = NUM_PWM_CHANNEL;

	r = platform_get_resource(pdev, IORESOURCE_MEM, 0);
	if (!r) {
		dev_err(&pdev->dev, "no memory resource defined\n");
		return -ENODEV;
	}

	pc->mmio_base = devm_request_and_ioremap(&pdev->dev, r);
	if (!pc->mmio_base)
		return  -EADDRNOTAVAIL;

	/* Acquire tbclk for Time Base EHRPWM submodule */
	pc->tbclk = devm_clk_get(&pdev->dev, "tbclk");
	if (IS_ERR(pc->tbclk)) {
		dev_err(&pdev->dev, "Failed to get tbclk\n");
		return PTR_ERR(pc->tbclk);
	}

	ret = pwmchip_add(&pc->chip);
	if (ret < 0) {
		dev_err(&pdev->dev, "pwmchip_add() failed: %d\n", ret);
		return ret;
	}

	pm_runtime_enable(&pdev->dev);
	pm_runtime_get_sync(&pdev->dev);

	status = pwmss_submodule_state_change(pdev->dev.parent,
			PWMSS_EPWMCLK_EN);
	if (!(status & PWMSS_EPWMCLK_EN_ACK)) {
		dev_err(&pdev->dev, "PWMSS config space clock enable failed\n");
		ret = -EINVAL;
		goto pwmss_clk_failure;
	}

	pm_runtime_put_sync(&pdev->dev);

	platform_set_drvdata(pdev, pc);
	return 0;

pwmss_clk_failure:
	pm_runtime_put_sync(&pdev->dev);
	pm_runtime_disable(&pdev->dev);
	pwmchip_remove(&pc->chip);
	return ret;
}

static int ehrpwm_pwm_remove(struct platform_device *pdev)
{
	struct ehrpwm_pwm_chip *pc = platform_get_drvdata(pdev);

	pm_runtime_get_sync(&pdev->dev);
	/*
	 * Due to hardware misbehaviour, acknowledge of the stop_req
	 * is missing. Hence checking of the status bit skipped.
	 */
	pwmss_submodule_state_change(pdev->dev.parent, PWMSS_EPWMCLK_STOP_REQ);
	pm_runtime_put_sync(&pdev->dev);

	pm_runtime_put_sync(&pdev->dev);
	pm_runtime_disable(&pdev->dev);
	return pwmchip_remove(&pc->chip);
}

static struct platform_driver ehrpwm_pwm_driver = {
	.driver = {
		.name	= "ehrpwm",
		.owner	= THIS_MODULE,
		.of_match_table = ehrpwm_of_match,
	},
	.probe = ehrpwm_pwm_probe,
	.remove = ehrpwm_pwm_remove,
};

module_platform_driver(ehrpwm_pwm_driver);

MODULE_DESCRIPTION("EHRPWM PWM driver");
MODULE_AUTHOR("Texas Instruments");
MODULE_LICENSE("GPL");<|MERGE_RESOLUTION|>--- conflicted
+++ resolved
@@ -403,17 +403,13 @@
 	.owner		= THIS_MODULE,
 };
 
-<<<<<<< HEAD
-static int ehrpwm_pwm_probe(struct platform_device *pdev)
-=======
 static const struct of_device_id ehrpwm_of_match[] = {
 	{ .compatible	= "ti,am33xx-ehrpwm" },
 	{},
 };
 MODULE_DEVICE_TABLE(of, ehrpwm_of_match);
 
-static int __devinit ehrpwm_pwm_probe(struct platform_device *pdev)
->>>>>>> 20e8ac3e
+static int ehrpwm_pwm_probe(struct platform_device *pdev)
 {
 	int ret;
 	struct resource *r;
