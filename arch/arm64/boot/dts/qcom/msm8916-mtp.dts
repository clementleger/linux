// SPDX-License-Identifier: GPL-2.0-only
/*
 * Copyright (c) 2014-2015, The Linux Foundation. All rights reserved.
 */

/dts-v1/;

#include "msm8916-pm8916.dtsi"

/ {
	model = "Qualcomm Technologies, Inc. MSM 8916 MTP";
	compatible = "qcom,msm8916-mtp", "qcom,msm8916-mtp/1", "qcom,msm8916";
<<<<<<< HEAD
=======

	aliases {
		serial0 = &blsp1_uart2;
		usid0 = &pm8916_0;
	};

	chosen {
		stdout-path = "serial0";
	};
};

&blsp1_uart2 {
	status = "okay";
>>>>>>> df0cc57e
};<|MERGE_RESOLUTION|>--- conflicted
+++ resolved
@@ -10,8 +10,6 @@
 / {
 	model = "Qualcomm Technologies, Inc. MSM 8916 MTP";
 	compatible = "qcom,msm8916-mtp", "qcom,msm8916-mtp/1", "qcom,msm8916";
-<<<<<<< HEAD
-=======
 
 	aliases {
 		serial0 = &blsp1_uart2;
@@ -25,5 +23,4 @@
 
 &blsp1_uart2 {
 	status = "okay";
->>>>>>> df0cc57e
 };