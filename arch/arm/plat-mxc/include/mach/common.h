--- conflicted
+++ resolved
@@ -54,14 +54,9 @@
 extern void imx51_soc_init(void);
 extern void imx53_soc_init(void);
 extern void imx51_init_late(void);
-<<<<<<< HEAD
+extern void imx53_init_late(void);
 extern void epit_timer_init(void __iomem *base, int irq);
 extern void mxc_timer_init(void __iomem *, int);
-=======
-extern void imx53_init_late(void);
-extern void epit_timer_init(struct clk *timer_clk, void __iomem *base, int irq);
-extern void mxc_timer_init(struct clk *timer_clk, void __iomem *, int);
->>>>>>> b9d18dc3
 extern int mx1_clocks_init(unsigned long fref);
 extern int mx21_clocks_init(unsigned long lref, unsigned long fref);
 extern int mx25_clocks_init(void);
