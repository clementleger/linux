/*
 * Copyright 2012-2017 <LW@KARO-electronics.de>
 * based on imx53-qsb.dts
 *   Copyright 2011 Freescale Semiconductor, Inc.
 *   Copyright 2011 Linaro Ltd.
 *
 * This file is dual-licensed: you can use it either under the terms
 * of the GPL or the X11 license, at your option. Note that this dual
 * licensing only applies to this file, and not this project as a
 * whole.
 *
 *  a) This file is free software; you can redistribute it and/or
 *     modify it under the terms of the GNU General Public License
 *     version 2 as published by the Free Software Foundation.
 *
 *     This file is distributed in the hope that it will be useful,
 *     but WITHOUT ANY WARRANTY; without even the implied warranty of
 *     MERCHANTABILITY or FITNESS FOR A PARTICULAR PURPOSE.  See the
 *     GNU General Public License for more details.
 *
 * Or, alternatively,
 *
 *  b) Permission is hereby granted, free of charge, to any person
 *     obtaining a copy of this software and associated documentation
 *     files (the "Software"), to deal in the Software without
 *     restriction, including without limitation the rights to use,
 *     copy, modify, merge, publish, distribute, sublicense, and/or
 *     sell copies of the Software, and to permit persons to whom the
 *     Software is furnished to do so, subject to the following
 *     conditions:
 *
 *     The above copyright notice and this permission notice shall be
 *     included in all copies or substantial portions of the Software.
 *
 *     THE SOFTWARE IS PROVIDED "AS IS", WITHOUT WARRANTY OF ANY KIND,
 *     EXPRESS OR IMPLIED, INCLUDING BUT NOT LIMITED TO THE WARRANTIES
 *     OF MERCHANTABILITY, FITNESS FOR A PARTICULAR PURPOSE AND
 *     NONINFRINGEMENT. IN NO EVENT SHALL THE AUTHORS OR COPYRIGHT
 *     HOLDERS BE LIABLE FOR ANY CLAIM, DAMAGES OR OTHER LIABILITY,
 *     WHETHER IN AN ACTION OF CONTRACT, TORT OR OTHERWISE, ARISING
 *     FROM, OUT OF OR IN CONNECTION WITH THE SOFTWARE OR THE USE OR
 *     OTHER DEALINGS IN THE SOFTWARE.
 */

#include "imx53.dtsi"
#include <dt-bindings/gpio/gpio.h>

/ {
	model = "Ka-Ro electronics TX53 module";
	compatible = "karo,tx53", "fsl,imx53";

	aliases {
		can0 = &can2; /* Make the can interface indices consistent with TX28/TX48 modules */
		can1 = &can1;
		ipu = &ipu;
		reg_can_xcvr = &reg_can_xcvr;
		usbh1 = &usbh1;
		usbotg = &usbotg;
	};

	clocks {
		ckih1 {
			clock-frequency = <0>;
		};

		mclk: clock@0 {
			compatible = "fixed-clock";
			reg = <0>;
			#clock-cells = <0>;
			clock-frequency = <26000000>;
		};
	};

	gpio-keys {
		compatible = "gpio-keys";
		pinctrl-names = "default";
		pinctrl-0 = <&pinctrl_gpio_key>;

		power {
			label = "Power Button";
			gpios = <&gpio5 2 GPIO_ACTIVE_HIGH>;
			linux,code = <116>; /* KEY_POWER */
			wakeup-source;
		};
	};

	leds {
		compatible = "gpio-leds";
		pinctrl-names = "default";
		pinctrl-0 = <&pinctrl_stk5led>;

		user {
			label = "Heartbeat";
			gpios = <&gpio2 20 GPIO_ACTIVE_HIGH>;
			linux,default-trigger = "heartbeat";
		};
	};

	reg_2v5: regulator-2v5 {
		compatible = "regulator-fixed";
		regulator-name = "2V5";
		regulator-min-microvolt = <2500000>;
		regulator-max-microvolt = <2500000>;
	};

	reg_3v3: regulator-3v3 {
		compatible = "regulator-fixed";
		regulator-name = "3V3";
		regulator-min-microvolt = <3300000>;
		regulator-max-microvolt = <3300000>;
	};

	reg_can_xcvr: regulator-can-xcvr {
		compatible = "regulator-fixed";
		regulator-name = "CAN XCVR";
		regulator-min-microvolt = <3300000>;
		regulator-max-microvolt = <3300000>;
		pinctrl-names = "default";
		pinctrl-0 = <&pinctrl_can_xcvr>;
		gpio = <&gpio4 21 GPIO_ACTIVE_HIGH>;
	};

	reg_usbh1_vbus: regulator-usbh1-vbus {
		compatible = "regulator-fixed";
		regulator-name = "usbh1_vbus";
		regulator-min-microvolt = <5000000>;
		regulator-max-microvolt = <5000000>;
		pinctrl-names = "default";
		pinctrl-0 = <&pinctrl_usbh1_vbus>;
		gpio = <&gpio3 31 GPIO_ACTIVE_HIGH>;
		enable-active-high;
	};

	reg_usbotg_vbus: regulator-usbotg-vbus {
		compatible = "regulator-fixed";
		regulator-name = "usbotg_vbus";
		regulator-min-microvolt = <5000000>;
		regulator-max-microvolt = <5000000>;
		pinctrl-names = "default";
		pinctrl-0 = <&pinctrl_usbotg_vbus>;
		gpio = <&gpio1 7 GPIO_ACTIVE_HIGH>;
		enable-active-high;
	};

	sound {
		compatible = "karo,tx53-audio-sgtl5000", "fsl,imx-audio-sgtl5000";
		model = "tx53-audio-sgtl5000";
		ssi-controller = <&ssi1>;
		audio-codec = <&sgtl5000>;
		audio-routing =
			"MIC_IN", "Mic Jack",
			"Mic Jack", "Mic Bias",
			"Headphone Jack", "HP_OUT";
		/* '1' based port numbers according to datasheet names */
		mux-int-port = <1>;
		mux-ext-port = <5>;
	};
};

&audmux {
	pinctrl-names = "default";
	pinctrl-0 = <&pinctrl_ssi1>;
	status = "okay";
};

&can1 {
	pinctrl-names = "default";
	pinctrl-0 = <&pinctrl_can1>;
	xceiver-supply = <&reg_can_xcvr>;
	status = "okay";
};

&can2 {
	pinctrl-names = "default";
	pinctrl-0 = <&pinctrl_can2>;
	xceiver-supply = <&reg_can_xcvr>;
	status = "okay";
};

&ecspi1 {
	pinctrl-names = "default";
	pinctrl-0 = <&pinctrl_ecspi1>;
	status = "okay";

	cs-gpios = <
		&gpio2 30 GPIO_ACTIVE_HIGH
		&gpio3 19 GPIO_ACTIVE_HIGH
	>;

	spidev0: spi@0 {
		compatible = "spidev";
		reg = <0>;
		spi-max-frequency = <54000000>;
	};

	spidev1: spi@1 {
		compatible = "spidev";
		reg = <1>;
		spi-max-frequency = <54000000>;
	};
};

&esdhc1 {
	cd-gpios = <&gpio3 24 GPIO_ACTIVE_LOW>;
	fsl,wp-controller;
	pinctrl-names = "default";
	pinctrl-0 = <&pinctrl_esdhc1>;
	status = "okay";
};

&esdhc2 {
	cd-gpios = <&gpio3 25 GPIO_ACTIVE_LOW>;
	fsl,wp-controller;
	pinctrl-names = "default";
	pinctrl-0 = <&pinctrl_esdhc2>;
	status = "okay";
};

&fec {
	pinctrl-names = "default";
	pinctrl-0 = <&pinctrl_fec>;
	phy-mode = "rmii";
	phy-reset-gpios = <&gpio7 6 GPIO_ACTIVE_LOW>;
	phy-handle = <&phy0>;
	mac-address = [000000000000]; /* placeholder; will be overwritten by bootloader */
	status = "okay";

<<<<<<< HEAD
	phy0: ethernet-phy@0 {
		interrupt-parent = <&gpio2>;
		interrupts = <4 IRQ_TYPE_EDGE_FALLING>;
		device_type = "ethernet-phy";
=======
	mdio {
		#address-cells = <1>;
		#size-cells = <0>;

		phy0: ethernet-phy@0 {
			reg = <0>;
			interrupt-parent = <&gpio2>;
			interrupts = <4 IRQ_TYPE_EDGE_FALLING>;
			device_type = "ethernet-phy";
		};
>>>>>>> 661e50bc
	};
};

&i2c1 {
	pinctrl-names = "default", "gpio";
	pinctrl-0 = <&pinctrl_i2c1>;
	pinctrl-0 = <&pinctrl_i2c1_gpio>;
	scl-gpios = <&gpio3 21 GPIO_ACTIVE_HIGH>;
	sda-gpios = <&gpio3 28 GPIO_ACTIVE_HIGH>;
	clock-frequency = <400000>;
	status = "okay";

	rtc1: ds1339@68 {
		compatible = "dallas,ds1339";
		reg = <0x68>;
		pinctrl-names = "default";
		pinctrl-0 = <&pinctrl_ds1339>;
		interrupt-parent = <&gpio4>;
		interrupts = <20 IRQ_TYPE_EDGE_FALLING>;
		trickle-resistor-ohms = <250>;
		trickle-diode-disable;
	};
};

&iomuxc {
	pinctrl-names = "default";
	pinctrl-0 = <&pinctrl_hog>;

	imx53-tx53 {
		pinctrl_hog: hoggrp {
			/* pins not in use by any device on the Starterkit board series */
			fsl,pins = <
				/* CMOS Sensor Interface */
				MX53_PAD_CSI0_DAT12__GPIO5_30 0x1f4
				MX53_PAD_CSI0_DAT13__GPIO5_31 0x1f4
				MX53_PAD_CSI0_DAT14__GPIO6_0 0x1f4
				MX53_PAD_CSI0_DAT15__GPIO6_1 0x1f4
				MX53_PAD_CSI0_DAT16__GPIO6_2 0x1f4
				MX53_PAD_CSI0_DAT17__GPIO6_3 0x1f4
				MX53_PAD_CSI0_DAT18__GPIO6_4 0x1f4
				MX53_PAD_CSI0_DAT19__GPIO6_5 0x1f4
				MX53_PAD_CSI0_MCLK__GPIO5_19 0x1f4
				MX53_PAD_CSI0_VSYNC__GPIO5_21 0x1f4
				MX53_PAD_CSI0_PIXCLK__GPIO5_18 0x1f4
				MX53_PAD_GPIO_0__GPIO1_0 0x1f4
				/* Module Specific Signal */
				/* MX53_PAD_NANDF_CS2__GPIO6_15 0x1f4 maybe used by EDT-FT5x06 */
				/* MX53_PAD_EIM_A16__GPIO2_22 0x1f4 maybe used by EDT-FT5x06 */
				MX53_PAD_EIM_D29__GPIO3_29 0x1f4
				MX53_PAD_EIM_EB3__GPIO2_31 0x1f4
				/* MX53_PAD_EIM_A17__GPIO2_21 0x1f4 maybe used by EDT-FT5x06 */
				/* MX53_PAD_EIM_A18__GPIO2_20 0x1f4 used by LED */
				MX53_PAD_EIM_A19__GPIO2_19 0x1f4
				MX53_PAD_EIM_A20__GPIO2_18 0x1f4
				MX53_PAD_EIM_A21__GPIO2_17 0x1f4
				MX53_PAD_EIM_A22__GPIO2_16 0x1f4
				MX53_PAD_EIM_A23__GPIO6_6 0x1f4
				MX53_PAD_EIM_A24__GPIO5_4 0x1f4
				MX53_PAD_CSI0_DAT8__GPIO5_26 0x1f4
				MX53_PAD_CSI0_DAT9__GPIO5_27 0x1f4
				MX53_PAD_CSI0_DAT10__GPIO5_28 0x1f4
				MX53_PAD_CSI0_DAT11__GPIO5_29 0x1f4
				/* MX53_PAD_EIM_D22__GPIO3_22 0x1f4 maybe used by EETI touchpanel driver */
				/* MX53_PAD_EIM_D23__GPIO3_23 0x1f4 maybe used by EETI touchpanel driver */
				MX53_PAD_GPIO_13__GPIO4_3 0x1f4
				MX53_PAD_EIM_CS0__GPIO2_23 0x1f4
				MX53_PAD_EIM_CS1__GPIO2_24 0x1f4
				MX53_PAD_CSI0_DATA_EN__GPIO5_20 0x1f4
				MX53_PAD_EIM_WAIT__GPIO5_0 0x1f4
				MX53_PAD_EIM_EB0__GPIO2_28 0x1f4
				MX53_PAD_EIM_EB1__GPIO2_29 0x1f4
				MX53_PAD_EIM_OE__GPIO2_25 0x1f4
				MX53_PAD_EIM_LBA__GPIO2_27 0x1f4
				MX53_PAD_EIM_RW__GPIO2_26 0x1f4
				MX53_PAD_EIM_DA8__GPIO3_8 0x1f4
				MX53_PAD_EIM_DA9__GPIO3_9 0x1f4
				MX53_PAD_EIM_DA10__GPIO3_10 0x1f4
				MX53_PAD_EIM_DA11__GPIO3_11 0x1f4
				MX53_PAD_EIM_DA12__GPIO3_12 0x1f4
				MX53_PAD_EIM_DA13__GPIO3_13 0x1f4
				MX53_PAD_EIM_DA14__GPIO3_14 0x1f4
				MX53_PAD_EIM_DA15__GPIO3_15 0x1f4
				>;
		};

		pinctrl_can1: can1grp {
			fsl,pins = <
				MX53_PAD_GPIO_7__CAN1_TXCAN		0x80000000
				MX53_PAD_GPIO_8__CAN1_RXCAN		0x80000000
			>;
		};

		pinctrl_can2: can2grp {
			fsl,pins = <
				MX53_PAD_KEY_COL4__CAN2_TXCAN		0x80000000
				MX53_PAD_KEY_ROW4__CAN2_RXCAN		0x80000000
			>;
		};

		pinctrl_can_xcvr: can-xcvrgrp {
			fsl,pins = <MX53_PAD_DISP0_DAT0__GPIO4_21 0xe0>; /* Flexcan XCVR enable */
		};

		pinctrl_ds1339: ds1339grp {
			fsl,pins = <MX53_PAD_DI0_PIN4__GPIO4_20 0xe0>;
		};

		pinctrl_ecspi1: ecspi1grp {
			fsl,pins = <
				MX53_PAD_GPIO_19__ECSPI1_RDY		0x80000000
				MX53_PAD_EIM_EB2__ECSPI1_SS0		0x80000000
				MX53_PAD_EIM_D16__ECSPI1_SCLK		0x80000000
				MX53_PAD_EIM_D17__ECSPI1_MISO		0x80000000
				MX53_PAD_EIM_D18__ECSPI1_MOSI		0x80000000
				MX53_PAD_EIM_D19__ECSPI1_SS1		0x80000000
			>;
		};

		pinctrl_esdhc1: esdhc1grp {
			fsl,pins = <
				MX53_PAD_SD1_DATA0__ESDHC1_DAT0		0x1d5
				MX53_PAD_SD1_DATA1__ESDHC1_DAT1		0x1d5
				MX53_PAD_SD1_DATA2__ESDHC1_DAT2		0x1d5
				MX53_PAD_SD1_DATA3__ESDHC1_DAT3		0x1d5
				MX53_PAD_SD1_CMD__ESDHC1_CMD		0x1d5
				MX53_PAD_SD1_CLK__ESDHC1_CLK		0x1d5
				MX53_PAD_EIM_D24__GPIO3_24 0x1f0
			>;
		};

		pinctrl_esdhc2: esdhc2grp {
			fsl,pins = <
				MX53_PAD_SD2_CMD__ESDHC2_CMD		0x1d5
				MX53_PAD_SD2_CLK__ESDHC2_CLK		0x1d5
				MX53_PAD_SD2_DATA0__ESDHC2_DAT0		0x1d5
				MX53_PAD_SD2_DATA1__ESDHC2_DAT1		0x1d5
				MX53_PAD_SD2_DATA2__ESDHC2_DAT2		0x1d5
				MX53_PAD_SD2_DATA3__ESDHC2_DAT3		0x1d5
				MX53_PAD_EIM_D25__GPIO3_25 0x1f0
			>;
		};

		pinctrl_fec: fecgrp {
			fsl,pins = <
				MX53_PAD_FEC_MDC__FEC_MDC		0x80000000
				MX53_PAD_FEC_MDIO__FEC_MDIO		0x80000000
				MX53_PAD_FEC_REF_CLK__FEC_TX_CLK	0x80000000
				MX53_PAD_FEC_RX_ER__FEC_RX_ER		0x80000000
				MX53_PAD_FEC_CRS_DV__FEC_RX_DV		0x80000000
				MX53_PAD_FEC_RXD1__FEC_RDATA_1		0x80000000
				MX53_PAD_FEC_RXD0__FEC_RDATA_0		0x80000000
				MX53_PAD_FEC_TX_EN__FEC_TX_EN		0x80000000
				MX53_PAD_FEC_TXD1__FEC_TDATA_1		0x80000000
				MX53_PAD_FEC_TXD0__FEC_TDATA_0		0x80000000
			>;
		};

		pinctrl_gpio_key: gpio-keygrp {
			fsl,pins = <MX53_PAD_EIM_A25__GPIO5_2 0x1f4>;
		};

		pinctrl_i2c1: i2c1grp {
			fsl,pins = <
				MX53_PAD_EIM_D21__I2C1_SCL		0x400001e4
				MX53_PAD_EIM_D28__I2C1_SDA		0x400001e4
			>;
		};

		pinctrl_i2c1_gpio: i2c1-gpiogrp {
			fsl,pins = <
				MX53_PAD_EIM_D21__GPIO3_21		0x400001e6
				MX53_PAD_EIM_D28__GPIO3_28		0x400001e6
			>;
		};

		pinctrl_i2c3: i2c3grp {
			fsl,pins = <
				MX53_PAD_GPIO_3__I2C3_SCL		0x400001e4
				MX53_PAD_GPIO_6__I2C3_SDA		0x400001e4
			>;
		};

		pinctrl_i2c3_gpio: i2c3-gpiogrp {
			fsl,pins = <
				MX53_PAD_GPIO_3__GPIO1_3		0x400001e6
				MX53_PAD_GPIO_6__GPIO1_6		0x400001e6
			>;
		};

		pinctrl_nand: nandgrp {
			fsl,pins = <
				MX53_PAD_NANDF_WE_B__EMI_NANDF_WE_B	0x4
				MX53_PAD_NANDF_RE_B__EMI_NANDF_RE_B	0x4
				MX53_PAD_NANDF_CLE__EMI_NANDF_CLE	0x4
				MX53_PAD_NANDF_ALE__EMI_NANDF_ALE	0x4
				MX53_PAD_NANDF_WP_B__EMI_NANDF_WP_B	0xe0
				MX53_PAD_NANDF_RB0__EMI_NANDF_RB_0	0xe0
				MX53_PAD_NANDF_CS0__EMI_NANDF_CS_0	0x4
				MX53_PAD_EIM_DA0__EMI_NAND_WEIM_DA_0	0xa4
				MX53_PAD_EIM_DA1__EMI_NAND_WEIM_DA_1	0xa4
				MX53_PAD_EIM_DA2__EMI_NAND_WEIM_DA_2	0xa4
				MX53_PAD_EIM_DA3__EMI_NAND_WEIM_DA_3	0xa4
				MX53_PAD_EIM_DA4__EMI_NAND_WEIM_DA_4	0xa4
				MX53_PAD_EIM_DA5__EMI_NAND_WEIM_DA_5	0xa4
				MX53_PAD_EIM_DA6__EMI_NAND_WEIM_DA_6	0xa4
				MX53_PAD_EIM_DA7__EMI_NAND_WEIM_DA_7	0xa4
			>;
		};

		pinctrl_pwm2: pwm2grp {
			fsl,pins = <
				MX53_PAD_GPIO_1__PWM2_PWMO		0x80000000
			>;
		};

		pinctrl_ssi1: ssi1grp {
			fsl,pins = <
				MX53_PAD_KEY_COL0__AUDMUX_AUD5_TXC	0x80000000
				MX53_PAD_KEY_ROW0__AUDMUX_AUD5_TXD	0x80000000
				MX53_PAD_KEY_COL1__AUDMUX_AUD5_TXFS	0x80000000
				MX53_PAD_KEY_ROW1__AUDMUX_AUD5_RXD	0x80000000
			>;
		};

		pinctrl_ssi2: ssi2grp {
			fsl,pins = <
				MX53_PAD_CSI0_DAT4__AUDMUX_AUD3_TXC	0x80000000
				MX53_PAD_CSI0_DAT5__AUDMUX_AUD3_TXD	0x80000000
				MX53_PAD_CSI0_DAT6__AUDMUX_AUD3_TXFS	0x80000000
				MX53_PAD_CSI0_DAT7__AUDMUX_AUD3_RXD	0x80000000
				MX53_PAD_EIM_D27__GPIO3_27 0x1f0
			>;
		};

		pinctrl_stk5led: stk5ledgrp {
			fsl,pins = <MX53_PAD_EIM_A18__GPIO2_20 0xc0>;
		};

		pinctrl_uart1: uart1grp {
			fsl,pins = <
				MX53_PAD_PATA_DIOW__UART1_TXD_MUX	0x1e4
				MX53_PAD_PATA_DMACK__UART1_RXD_MUX	0x1e4
				MX53_PAD_PATA_RESET_B__UART1_CTS	0x1c5
				MX53_PAD_PATA_IORDY__UART1_RTS		0x1c5
			>;
		};

		pinctrl_uart2: uart2grp {
			fsl,pins = <
				MX53_PAD_PATA_BUFFER_EN__UART2_RXD_MUX	0x1c5
				MX53_PAD_PATA_DMARQ__UART2_TXD_MUX	0x1c5
				MX53_PAD_PATA_DIOR__UART2_RTS		0x1c5
				MX53_PAD_PATA_INTRQ__UART2_CTS		0x1c5
			>;
		};

		pinctrl_uart3: uart3grp {
			fsl,pins = <
				MX53_PAD_PATA_CS_0__UART3_TXD_MUX	0x1e4
				MX53_PAD_PATA_CS_1__UART3_RXD_MUX	0x1e4
				MX53_PAD_PATA_DA_1__UART3_CTS		0x1e4
				MX53_PAD_PATA_DA_2__UART3_RTS		0x1e4
			>;
		};

		pinctrl_usbh1: usbh1grp {
			fsl,pins = <
				MX53_PAD_EIM_D30__GPIO3_30 0x100 /* OC */
			>;
		};

		pinctrl_usbh1_vbus: usbh1-vbusgrp {
			fsl,pins = <
				MX53_PAD_EIM_D31__GPIO3_31 0xe0 /* VBUS ENABLE */
			>;
		};

		pinctrl_usbotg_vbus: usbotg-vbusgrp {
			fsl,pins = <
				MX53_PAD_GPIO_7__GPIO1_7 0xe0 /* VBUS ENABLE */
				MX53_PAD_GPIO_8__GPIO1_8 0x100 /* OC */
			>;
		};
	};
};

&ipu {
	status = "okay";
};

&nfc {
	pinctrl-names = "default";
	pinctrl-0 = <&pinctrl_nand>;
	nand-bus-width = <8>;
	nand-ecc-mode = "hw";
	nand-on-flash-bbt;
	status = "okay";
};

&pwm2 {
	pinctrl-names = "default";
	pinctrl-0 = <&pinctrl_pwm2>;
	#pwm-cells = <3>;
};

&sdma {
	fsl,sdma-ram-script-name = "sdma-imx53.bin";
};

&ssi1 {
	codec-handle = <&sgtl5000>;
	status = "okay";
};

&ssi2 {
	status = "disabled";
};

&uart1 {
	pinctrl-names = "default";
	pinctrl-0 = <&pinctrl_uart1>;
	uart-has-rtscts;
	status = "okay";
};

&uart2 {
	pinctrl-names = "default";
	pinctrl-0 = <&pinctrl_uart2>;
	uart-has-rtscts;
	status = "okay";
};

&uart3 {
	pinctrl-names = "default";
	pinctrl-0 = <&pinctrl_uart3>;
	uart-has-rtscts;
	status = "okay";
};

&usbh1 {
	pinctrl-names = "default";
	pinctrl-0 = <&pinctrl_usbh1>;
	phy_type = "utmi";
	disable-over-current;
	vbus-supply = <&reg_usbh1_vbus>;
	status = "okay";
};

&usbotg {
	phy_type = "utmi";
	dr_mode = "peripheral";
	disable-over-current;
	vbus-supply = <&reg_usbotg_vbus>;
	status = "okay";
};<|MERGE_RESOLUTION|>--- conflicted
+++ resolved
@@ -225,12 +225,6 @@
 	mac-address = [000000000000]; /* placeholder; will be overwritten by bootloader */
 	status = "okay";
 
-<<<<<<< HEAD
-	phy0: ethernet-phy@0 {
-		interrupt-parent = <&gpio2>;
-		interrupts = <4 IRQ_TYPE_EDGE_FALLING>;
-		device_type = "ethernet-phy";
-=======
 	mdio {
 		#address-cells = <1>;
 		#size-cells = <0>;
@@ -241,7 +235,6 @@
 			interrupts = <4 IRQ_TYPE_EDGE_FALLING>;
 			device_type = "ethernet-phy";
 		};
->>>>>>> 661e50bc
 	};
 };
 
