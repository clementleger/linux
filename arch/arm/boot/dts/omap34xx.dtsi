--- conflicted
+++ resolved
@@ -25,7 +25,6 @@
 			clock-latency = <300000>; /* From legacy driver */
 		};
 	};
-<<<<<<< HEAD
 
 	ocp {
 		omap3_pmx_core2: pinmux@480025d8 {
@@ -40,10 +39,7 @@
 		};
 	};
 };
-=======
-};
 
 /include/ "omap34xx-omap36xx-clocks.dtsi"
 /include/ "omap36xx-omap3430es2plus-clocks.dtsi"
-/include/ "omap36xx-am35xx-omap3430es2plus-clocks.dtsi"
->>>>>>> fd3fdaf0
+/include/ "omap36xx-am35xx-omap3430es2plus-clocks.dtsi"