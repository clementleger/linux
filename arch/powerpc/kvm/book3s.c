// SPDX-License-Identifier: GPL-2.0-only
/*
 * Copyright (C) 2009. SUSE Linux Products GmbH. All rights reserved.
 *
 * Authors:
 *    Alexander Graf <agraf@suse.de>
 *    Kevin Wolf <mail@kevin-wolf.de>
 *
 * Description:
 * This file is derived from arch/powerpc/kvm/44x.c,
 * by Hollis Blanchard <hollisb@us.ibm.com>.
 */

#include <linux/kvm_host.h>
#include <linux/err.h>
#include <linux/export.h>
#include <linux/slab.h>
#include <linux/module.h>
#include <linux/miscdevice.h>
#include <linux/gfp.h>
#include <linux/sched.h>
#include <linux/vmalloc.h>
#include <linux/highmem.h>

#include <asm/reg.h>
#include <asm/cputable.h>
#include <asm/cacheflush.h>
#include <linux/uaccess.h>
#include <asm/io.h>
#include <asm/kvm_ppc.h>
#include <asm/kvm_book3s.h>
#include <asm/mmu_context.h>
#include <asm/page.h>
#include <asm/xive.h>

#include "book3s.h"
#include "trace.h"

#define VM_STAT(x) offsetof(struct kvm, stat.x), KVM_STAT_VM
#define VCPU_STAT(x) offsetof(struct kvm_vcpu, stat.x), KVM_STAT_VCPU

/* #define EXIT_DEBUG */

struct kvm_stats_debugfs_item debugfs_entries[] = {
	{ "exits",       VCPU_STAT(sum_exits) },
	{ "mmio",        VCPU_STAT(mmio_exits) },
	{ "sig",         VCPU_STAT(signal_exits) },
	{ "sysc",        VCPU_STAT(syscall_exits) },
	{ "inst_emu",    VCPU_STAT(emulated_inst_exits) },
	{ "dec",         VCPU_STAT(dec_exits) },
	{ "ext_intr",    VCPU_STAT(ext_intr_exits) },
	{ "queue_intr",  VCPU_STAT(queue_intr) },
	{ "halt_poll_success_ns",	VCPU_STAT(halt_poll_success_ns) },
	{ "halt_poll_fail_ns",		VCPU_STAT(halt_poll_fail_ns) },
	{ "halt_wait_ns",		VCPU_STAT(halt_wait_ns) },
	{ "halt_successful_poll", VCPU_STAT(halt_successful_poll), },
	{ "halt_attempted_poll", VCPU_STAT(halt_attempted_poll), },
	{ "halt_successful_wait",	VCPU_STAT(halt_successful_wait) },
	{ "halt_poll_invalid", VCPU_STAT(halt_poll_invalid) },
	{ "halt_wakeup", VCPU_STAT(halt_wakeup) },
	{ "pf_storage",  VCPU_STAT(pf_storage) },
	{ "sp_storage",  VCPU_STAT(sp_storage) },
	{ "pf_instruc",  VCPU_STAT(pf_instruc) },
	{ "sp_instruc",  VCPU_STAT(sp_instruc) },
	{ "ld",          VCPU_STAT(ld) },
	{ "ld_slow",     VCPU_STAT(ld_slow) },
	{ "st",          VCPU_STAT(st) },
	{ "st_slow",     VCPU_STAT(st_slow) },
	{ "pthru_all",       VCPU_STAT(pthru_all) },
	{ "pthru_host",      VCPU_STAT(pthru_host) },
	{ "pthru_bad_aff",   VCPU_STAT(pthru_bad_aff) },
	{ "largepages_2M",    VM_STAT(num_2M_pages) },
	{ "largepages_1G",    VM_STAT(num_1G_pages) },
	{ NULL }
};

void kvmppc_unfixup_split_real(struct kvm_vcpu *vcpu)
{
	if (vcpu->arch.hflags & BOOK3S_HFLAG_SPLIT_HACK) {
		ulong pc = kvmppc_get_pc(vcpu);
		ulong lr = kvmppc_get_lr(vcpu);
		if ((pc & SPLIT_HACK_MASK) == SPLIT_HACK_OFFS)
			kvmppc_set_pc(vcpu, pc & ~SPLIT_HACK_MASK);
		if ((lr & SPLIT_HACK_MASK) == SPLIT_HACK_OFFS)
			kvmppc_set_lr(vcpu, lr & ~SPLIT_HACK_MASK);
		vcpu->arch.hflags &= ~BOOK3S_HFLAG_SPLIT_HACK;
	}
}
EXPORT_SYMBOL_GPL(kvmppc_unfixup_split_real);

static inline unsigned long kvmppc_interrupt_offset(struct kvm_vcpu *vcpu)
{
	if (!is_kvmppc_hv_enabled(vcpu->kvm))
		return to_book3s(vcpu)->hior;
	return 0;
}

static inline void kvmppc_update_int_pending(struct kvm_vcpu *vcpu,
			unsigned long pending_now, unsigned long old_pending)
{
	if (is_kvmppc_hv_enabled(vcpu->kvm))
		return;
	if (pending_now)
		kvmppc_set_int_pending(vcpu, 1);
	else if (old_pending)
		kvmppc_set_int_pending(vcpu, 0);
}

static inline bool kvmppc_critical_section(struct kvm_vcpu *vcpu)
{
	ulong crit_raw;
	ulong crit_r1;
	bool crit;

	if (is_kvmppc_hv_enabled(vcpu->kvm))
		return false;

	crit_raw = kvmppc_get_critical(vcpu);
	crit_r1 = kvmppc_get_gpr(vcpu, 1);

	/* Truncate crit indicators in 32 bit mode */
	if (!(kvmppc_get_msr(vcpu) & MSR_SF)) {
		crit_raw &= 0xffffffff;
		crit_r1 &= 0xffffffff;
	}

	/* Critical section when crit == r1 */
	crit = (crit_raw == crit_r1);
	/* ... and we're in supervisor mode */
	crit = crit && !(kvmppc_get_msr(vcpu) & MSR_PR);

	return crit;
}

void kvmppc_inject_interrupt(struct kvm_vcpu *vcpu, int vec, u64 flags)
{
	kvmppc_unfixup_split_real(vcpu);
	kvmppc_set_srr0(vcpu, kvmppc_get_pc(vcpu));
	kvmppc_set_srr1(vcpu, (kvmppc_get_msr(vcpu) & ~0x783f0000ul) | flags);
	kvmppc_set_pc(vcpu, kvmppc_interrupt_offset(vcpu) + vec);
	vcpu->arch.mmu.reset_msr(vcpu);
}

static int kvmppc_book3s_vec2irqprio(unsigned int vec)
{
	unsigned int prio;

	switch (vec) {
	case 0x100: prio = BOOK3S_IRQPRIO_SYSTEM_RESET;		break;
	case 0x200: prio = BOOK3S_IRQPRIO_MACHINE_CHECK;	break;
	case 0x300: prio = BOOK3S_IRQPRIO_DATA_STORAGE;		break;
	case 0x380: prio = BOOK3S_IRQPRIO_DATA_SEGMENT;		break;
	case 0x400: prio = BOOK3S_IRQPRIO_INST_STORAGE;		break;
	case 0x480: prio = BOOK3S_IRQPRIO_INST_SEGMENT;		break;
	case 0x500: prio = BOOK3S_IRQPRIO_EXTERNAL;		break;
	case 0x600: prio = BOOK3S_IRQPRIO_ALIGNMENT;		break;
	case 0x700: prio = BOOK3S_IRQPRIO_PROGRAM;		break;
	case 0x800: prio = BOOK3S_IRQPRIO_FP_UNAVAIL;		break;
	case 0x900: prio = BOOK3S_IRQPRIO_DECREMENTER;		break;
	case 0xc00: prio = BOOK3S_IRQPRIO_SYSCALL;		break;
	case 0xd00: prio = BOOK3S_IRQPRIO_DEBUG;		break;
	case 0xf20: prio = BOOK3S_IRQPRIO_ALTIVEC;		break;
	case 0xf40: prio = BOOK3S_IRQPRIO_VSX;			break;
	case 0xf60: prio = BOOK3S_IRQPRIO_FAC_UNAVAIL;		break;
	default:    prio = BOOK3S_IRQPRIO_MAX;			break;
	}

	return prio;
}

void kvmppc_book3s_dequeue_irqprio(struct kvm_vcpu *vcpu,
					  unsigned int vec)
{
	unsigned long old_pending = vcpu->arch.pending_exceptions;

	clear_bit(kvmppc_book3s_vec2irqprio(vec),
		  &vcpu->arch.pending_exceptions);

	kvmppc_update_int_pending(vcpu, vcpu->arch.pending_exceptions,
				  old_pending);
}

void kvmppc_book3s_queue_irqprio(struct kvm_vcpu *vcpu, unsigned int vec)
{
	vcpu->stat.queue_intr++;

	set_bit(kvmppc_book3s_vec2irqprio(vec),
		&vcpu->arch.pending_exceptions);
#ifdef EXIT_DEBUG
	printk(KERN_INFO "Queueing interrupt %x\n", vec);
#endif
}
EXPORT_SYMBOL_GPL(kvmppc_book3s_queue_irqprio);

void kvmppc_core_queue_machine_check(struct kvm_vcpu *vcpu, ulong flags)
{
	/* might as well deliver this straight away */
	kvmppc_inject_interrupt(vcpu, BOOK3S_INTERRUPT_MACHINE_CHECK, flags);
}
EXPORT_SYMBOL_GPL(kvmppc_core_queue_machine_check);

void kvmppc_core_queue_program(struct kvm_vcpu *vcpu, ulong flags)
{
	/* might as well deliver this straight away */
	kvmppc_inject_interrupt(vcpu, BOOK3S_INTERRUPT_PROGRAM, flags);
}
EXPORT_SYMBOL_GPL(kvmppc_core_queue_program);

void kvmppc_core_queue_fpunavail(struct kvm_vcpu *vcpu)
{
	/* might as well deliver this straight away */
	kvmppc_inject_interrupt(vcpu, BOOK3S_INTERRUPT_FP_UNAVAIL, 0);
}

void kvmppc_core_queue_vec_unavail(struct kvm_vcpu *vcpu)
{
	/* might as well deliver this straight away */
	kvmppc_inject_interrupt(vcpu, BOOK3S_INTERRUPT_ALTIVEC, 0);
}

void kvmppc_core_queue_vsx_unavail(struct kvm_vcpu *vcpu)
{
	/* might as well deliver this straight away */
	kvmppc_inject_interrupt(vcpu, BOOK3S_INTERRUPT_VSX, 0);
}

void kvmppc_core_queue_dec(struct kvm_vcpu *vcpu)
{
	kvmppc_book3s_queue_irqprio(vcpu, BOOK3S_INTERRUPT_DECREMENTER);
}
EXPORT_SYMBOL_GPL(kvmppc_core_queue_dec);

int kvmppc_core_pending_dec(struct kvm_vcpu *vcpu)
{
	return test_bit(BOOK3S_IRQPRIO_DECREMENTER, &vcpu->arch.pending_exceptions);
}
EXPORT_SYMBOL_GPL(kvmppc_core_pending_dec);

void kvmppc_core_dequeue_dec(struct kvm_vcpu *vcpu)
{
	kvmppc_book3s_dequeue_irqprio(vcpu, BOOK3S_INTERRUPT_DECREMENTER);
}
EXPORT_SYMBOL_GPL(kvmppc_core_dequeue_dec);

void kvmppc_core_queue_external(struct kvm_vcpu *vcpu,
                                struct kvm_interrupt *irq)
{
	/*
	 * This case (KVM_INTERRUPT_SET) should never actually arise for
	 * a pseries guest (because pseries guests expect their interrupt
	 * controllers to continue asserting an external interrupt request
	 * until it is acknowledged at the interrupt controller), but is
	 * included to avoid ABI breakage and potentially for other
	 * sorts of guest.
	 *
	 * There is a subtlety here: HV KVM does not test the
	 * external_oneshot flag in the code that synthesizes
	 * external interrupts for the guest just before entering
	 * the guest.  That is OK even if userspace did do a
	 * KVM_INTERRUPT_SET on a pseries guest vcpu, because the
	 * caller (kvm_vcpu_ioctl_interrupt) does a kvm_vcpu_kick()
	 * which ends up doing a smp_send_reschedule(), which will
	 * pull the guest all the way out to the host, meaning that
	 * we will call kvmppc_core_prepare_to_enter() before entering
	 * the guest again, and that will handle the external_oneshot
	 * flag correctly.
	 */
	if (irq->irq == KVM_INTERRUPT_SET)
		vcpu->arch.external_oneshot = 1;

	kvmppc_book3s_queue_irqprio(vcpu, BOOK3S_INTERRUPT_EXTERNAL);
}

void kvmppc_core_dequeue_external(struct kvm_vcpu *vcpu)
{
	kvmppc_book3s_dequeue_irqprio(vcpu, BOOK3S_INTERRUPT_EXTERNAL);
}

void kvmppc_core_queue_data_storage(struct kvm_vcpu *vcpu, ulong dar,
				    ulong flags)
{
	kvmppc_set_dar(vcpu, dar);
	kvmppc_set_dsisr(vcpu, flags);
	kvmppc_inject_interrupt(vcpu, BOOK3S_INTERRUPT_DATA_STORAGE, 0);
}
EXPORT_SYMBOL_GPL(kvmppc_core_queue_data_storage);

void kvmppc_core_queue_inst_storage(struct kvm_vcpu *vcpu, ulong flags)
{
	kvmppc_inject_interrupt(vcpu, BOOK3S_INTERRUPT_INST_STORAGE, flags);
}
EXPORT_SYMBOL_GPL(kvmppc_core_queue_inst_storage);

static int kvmppc_book3s_irqprio_deliver(struct kvm_vcpu *vcpu,
					 unsigned int priority)
{
	int deliver = 1;
	int vec = 0;
	bool crit = kvmppc_critical_section(vcpu);

	switch (priority) {
	case BOOK3S_IRQPRIO_DECREMENTER:
		deliver = (kvmppc_get_msr(vcpu) & MSR_EE) && !crit;
		vec = BOOK3S_INTERRUPT_DECREMENTER;
		break;
	case BOOK3S_IRQPRIO_EXTERNAL:
		deliver = (kvmppc_get_msr(vcpu) & MSR_EE) && !crit;
		vec = BOOK3S_INTERRUPT_EXTERNAL;
		break;
	case BOOK3S_IRQPRIO_SYSTEM_RESET:
		vec = BOOK3S_INTERRUPT_SYSTEM_RESET;
		break;
	case BOOK3S_IRQPRIO_MACHINE_CHECK:
		vec = BOOK3S_INTERRUPT_MACHINE_CHECK;
		break;
	case BOOK3S_IRQPRIO_DATA_STORAGE:
		vec = BOOK3S_INTERRUPT_DATA_STORAGE;
		break;
	case BOOK3S_IRQPRIO_INST_STORAGE:
		vec = BOOK3S_INTERRUPT_INST_STORAGE;
		break;
	case BOOK3S_IRQPRIO_DATA_SEGMENT:
		vec = BOOK3S_INTERRUPT_DATA_SEGMENT;
		break;
	case BOOK3S_IRQPRIO_INST_SEGMENT:
		vec = BOOK3S_INTERRUPT_INST_SEGMENT;
		break;
	case BOOK3S_IRQPRIO_ALIGNMENT:
		vec = BOOK3S_INTERRUPT_ALIGNMENT;
		break;
	case BOOK3S_IRQPRIO_PROGRAM:
		vec = BOOK3S_INTERRUPT_PROGRAM;
		break;
	case BOOK3S_IRQPRIO_VSX:
		vec = BOOK3S_INTERRUPT_VSX;
		break;
	case BOOK3S_IRQPRIO_ALTIVEC:
		vec = BOOK3S_INTERRUPT_ALTIVEC;
		break;
	case BOOK3S_IRQPRIO_FP_UNAVAIL:
		vec = BOOK3S_INTERRUPT_FP_UNAVAIL;
		break;
	case BOOK3S_IRQPRIO_SYSCALL:
		vec = BOOK3S_INTERRUPT_SYSCALL;
		break;
	case BOOK3S_IRQPRIO_DEBUG:
		vec = BOOK3S_INTERRUPT_TRACE;
		break;
	case BOOK3S_IRQPRIO_PERFORMANCE_MONITOR:
		vec = BOOK3S_INTERRUPT_PERFMON;
		break;
	case BOOK3S_IRQPRIO_FAC_UNAVAIL:
		vec = BOOK3S_INTERRUPT_FAC_UNAVAIL;
		break;
	default:
		deliver = 0;
		printk(KERN_ERR "KVM: Unknown interrupt: 0x%x\n", priority);
		break;
	}

#if 0
	printk(KERN_INFO "Deliver interrupt 0x%x? %x\n", vec, deliver);
#endif

	if (deliver)
		kvmppc_inject_interrupt(vcpu, vec, 0);

	return deliver;
}

/*
 * This function determines if an irqprio should be cleared once issued.
 */
static bool clear_irqprio(struct kvm_vcpu *vcpu, unsigned int priority)
{
	switch (priority) {
		case BOOK3S_IRQPRIO_DECREMENTER:
			/* DEC interrupts get cleared by mtdec */
			return false;
		case BOOK3S_IRQPRIO_EXTERNAL:
			/*
			 * External interrupts get cleared by userspace
			 * except when set by the KVM_INTERRUPT ioctl with
			 * KVM_INTERRUPT_SET (not KVM_INTERRUPT_SET_LEVEL).
			 */
			if (vcpu->arch.external_oneshot) {
				vcpu->arch.external_oneshot = 0;
				return true;
			}
			return false;
	}

	return true;
}

int kvmppc_core_prepare_to_enter(struct kvm_vcpu *vcpu)
{
	unsigned long *pending = &vcpu->arch.pending_exceptions;
	unsigned long old_pending = vcpu->arch.pending_exceptions;
	unsigned int priority;

#ifdef EXIT_DEBUG
	if (vcpu->arch.pending_exceptions)
		printk(KERN_EMERG "KVM: Check pending: %lx\n", vcpu->arch.pending_exceptions);
#endif
	priority = __ffs(*pending);
	while (priority < BOOK3S_IRQPRIO_MAX) {
		if (kvmppc_book3s_irqprio_deliver(vcpu, priority) &&
		    clear_irqprio(vcpu, priority)) {
			clear_bit(priority, &vcpu->arch.pending_exceptions);
			break;
		}

		priority = find_next_bit(pending,
					 BITS_PER_BYTE * sizeof(*pending),
					 priority + 1);
	}

	/* Tell the guest about our interrupt status */
	kvmppc_update_int_pending(vcpu, *pending, old_pending);

	return 0;
}
EXPORT_SYMBOL_GPL(kvmppc_core_prepare_to_enter);

kvm_pfn_t kvmppc_gpa_to_pfn(struct kvm_vcpu *vcpu, gpa_t gpa, bool writing,
			bool *writable)
{
	ulong mp_pa = vcpu->arch.magic_page_pa & KVM_PAM;
	gfn_t gfn = gpa >> PAGE_SHIFT;

	if (!(kvmppc_get_msr(vcpu) & MSR_SF))
		mp_pa = (uint32_t)mp_pa;

	/* Magic page override */
	gpa &= ~0xFFFULL;
	if (unlikely(mp_pa) && unlikely((gpa & KVM_PAM) == mp_pa)) {
		ulong shared_page = ((ulong)vcpu->arch.shared) & PAGE_MASK;
		kvm_pfn_t pfn;

		pfn = (kvm_pfn_t)virt_to_phys((void*)shared_page) >> PAGE_SHIFT;
		get_page(pfn_to_page(pfn));
		if (writable)
			*writable = true;
		return pfn;
	}

	return gfn_to_pfn_prot(vcpu->kvm, gfn, writing, writable);
}
EXPORT_SYMBOL_GPL(kvmppc_gpa_to_pfn);

int kvmppc_xlate(struct kvm_vcpu *vcpu, ulong eaddr, enum xlate_instdata xlid,
		 enum xlate_readwrite xlrw, struct kvmppc_pte *pte)
{
	bool data = (xlid == XLATE_DATA);
	bool iswrite = (xlrw == XLATE_WRITE);
	int relocated = (kvmppc_get_msr(vcpu) & (data ? MSR_DR : MSR_IR));
	int r;

	if (relocated) {
		r = vcpu->arch.mmu.xlate(vcpu, eaddr, pte, data, iswrite);
	} else {
		pte->eaddr = eaddr;
		pte->raddr = eaddr & KVM_PAM;
		pte->vpage = VSID_REAL | eaddr >> 12;
		pte->may_read = true;
		pte->may_write = true;
		pte->may_execute = true;
		r = 0;

		if ((kvmppc_get_msr(vcpu) & (MSR_IR | MSR_DR)) == MSR_DR &&
		    !data) {
			if ((vcpu->arch.hflags & BOOK3S_HFLAG_SPLIT_HACK) &&
			    ((eaddr & SPLIT_HACK_MASK) == SPLIT_HACK_OFFS))
			pte->raddr &= ~SPLIT_HACK_MASK;
		}
	}

	return r;
}

int kvmppc_load_last_inst(struct kvm_vcpu *vcpu,
		enum instruction_fetch_type type, u32 *inst)
{
	ulong pc = kvmppc_get_pc(vcpu);
	int r;

	if (type == INST_SC)
		pc -= 4;

	r = kvmppc_ld(vcpu, &pc, sizeof(u32), inst, false);
	if (r == EMULATE_DONE)
		return r;
	else
		return EMULATE_AGAIN;
}
EXPORT_SYMBOL_GPL(kvmppc_load_last_inst);

int kvm_arch_vcpu_setup(struct kvm_vcpu *vcpu)
{
	return 0;
}

int kvmppc_subarch_vcpu_init(struct kvm_vcpu *vcpu)
{
	return 0;
}

void kvmppc_subarch_vcpu_uninit(struct kvm_vcpu *vcpu)
{
}

int kvm_arch_vcpu_ioctl_get_sregs(struct kvm_vcpu *vcpu,
				  struct kvm_sregs *sregs)
{
	int ret;

	vcpu_load(vcpu);
	ret = vcpu->kvm->arch.kvm_ops->get_sregs(vcpu, sregs);
	vcpu_put(vcpu);

	return ret;
}

int kvm_arch_vcpu_ioctl_set_sregs(struct kvm_vcpu *vcpu,
				  struct kvm_sregs *sregs)
{
	int ret;

	vcpu_load(vcpu);
	ret = vcpu->kvm->arch.kvm_ops->set_sregs(vcpu, sregs);
	vcpu_put(vcpu);

	return ret;
}

int kvm_arch_vcpu_ioctl_get_regs(struct kvm_vcpu *vcpu, struct kvm_regs *regs)
{
	int i;

	regs->pc = kvmppc_get_pc(vcpu);
	regs->cr = kvmppc_get_cr(vcpu);
	regs->ctr = kvmppc_get_ctr(vcpu);
	regs->lr = kvmppc_get_lr(vcpu);
	regs->xer = kvmppc_get_xer(vcpu);
	regs->msr = kvmppc_get_msr(vcpu);
	regs->srr0 = kvmppc_get_srr0(vcpu);
	regs->srr1 = kvmppc_get_srr1(vcpu);
	regs->pid = vcpu->arch.pid;
	regs->sprg0 = kvmppc_get_sprg0(vcpu);
	regs->sprg1 = kvmppc_get_sprg1(vcpu);
	regs->sprg2 = kvmppc_get_sprg2(vcpu);
	regs->sprg3 = kvmppc_get_sprg3(vcpu);
	regs->sprg4 = kvmppc_get_sprg4(vcpu);
	regs->sprg5 = kvmppc_get_sprg5(vcpu);
	regs->sprg6 = kvmppc_get_sprg6(vcpu);
	regs->sprg7 = kvmppc_get_sprg7(vcpu);

	for (i = 0; i < ARRAY_SIZE(regs->gpr); i++)
		regs->gpr[i] = kvmppc_get_gpr(vcpu, i);

	return 0;
}

int kvm_arch_vcpu_ioctl_set_regs(struct kvm_vcpu *vcpu, struct kvm_regs *regs)
{
	int i;

	kvmppc_set_pc(vcpu, regs->pc);
	kvmppc_set_cr(vcpu, regs->cr);
	kvmppc_set_ctr(vcpu, regs->ctr);
	kvmppc_set_lr(vcpu, regs->lr);
	kvmppc_set_xer(vcpu, regs->xer);
	kvmppc_set_msr(vcpu, regs->msr);
	kvmppc_set_srr0(vcpu, regs->srr0);
	kvmppc_set_srr1(vcpu, regs->srr1);
	kvmppc_set_sprg0(vcpu, regs->sprg0);
	kvmppc_set_sprg1(vcpu, regs->sprg1);
	kvmppc_set_sprg2(vcpu, regs->sprg2);
	kvmppc_set_sprg3(vcpu, regs->sprg3);
	kvmppc_set_sprg4(vcpu, regs->sprg4);
	kvmppc_set_sprg5(vcpu, regs->sprg5);
	kvmppc_set_sprg6(vcpu, regs->sprg6);
	kvmppc_set_sprg7(vcpu, regs->sprg7);

	for (i = 0; i < ARRAY_SIZE(regs->gpr); i++)
		kvmppc_set_gpr(vcpu, i, regs->gpr[i]);

	return 0;
}

int kvm_arch_vcpu_ioctl_get_fpu(struct kvm_vcpu *vcpu, struct kvm_fpu *fpu)
{
	return -ENOTSUPP;
}

int kvm_arch_vcpu_ioctl_set_fpu(struct kvm_vcpu *vcpu, struct kvm_fpu *fpu)
{
	return -ENOTSUPP;
}

int kvmppc_get_one_reg(struct kvm_vcpu *vcpu, u64 id,
			union kvmppc_one_reg *val)
{
	int r = 0;
	long int i;

	r = vcpu->kvm->arch.kvm_ops->get_one_reg(vcpu, id, val);
	if (r == -EINVAL) {
		r = 0;
		switch (id) {
		case KVM_REG_PPC_DAR:
			*val = get_reg_val(id, kvmppc_get_dar(vcpu));
			break;
		case KVM_REG_PPC_DSISR:
			*val = get_reg_val(id, kvmppc_get_dsisr(vcpu));
			break;
		case KVM_REG_PPC_FPR0 ... KVM_REG_PPC_FPR31:
			i = id - KVM_REG_PPC_FPR0;
			*val = get_reg_val(id, VCPU_FPR(vcpu, i));
			break;
		case KVM_REG_PPC_FPSCR:
			*val = get_reg_val(id, vcpu->arch.fp.fpscr);
			break;
#ifdef CONFIG_VSX
		case KVM_REG_PPC_VSR0 ... KVM_REG_PPC_VSR31:
			if (cpu_has_feature(CPU_FTR_VSX)) {
				i = id - KVM_REG_PPC_VSR0;
				val->vsxval[0] = vcpu->arch.fp.fpr[i][0];
				val->vsxval[1] = vcpu->arch.fp.fpr[i][1];
			} else {
				r = -ENXIO;
			}
			break;
#endif /* CONFIG_VSX */
		case KVM_REG_PPC_DEBUG_INST:
			*val = get_reg_val(id, INS_TW);
			break;
#ifdef CONFIG_KVM_XICS
		case KVM_REG_PPC_ICP_STATE:
			if (!vcpu->arch.icp && !vcpu->arch.xive_vcpu) {
				r = -ENXIO;
				break;
			}
			if (xics_on_xive())
				*val = get_reg_val(id, kvmppc_xive_get_icp(vcpu));
			else
				*val = get_reg_val(id, kvmppc_xics_get_icp(vcpu));
			break;
#endif /* CONFIG_KVM_XICS */
#ifdef CONFIG_KVM_XIVE
		case KVM_REG_PPC_VP_STATE:
			if (!vcpu->arch.xive_vcpu) {
				r = -ENXIO;
				break;
			}
			if (xive_enabled())
				r = kvmppc_xive_native_get_vp(vcpu, val);
			else
				r = -ENXIO;
			break;
#endif /* CONFIG_KVM_XIVE */
		case KVM_REG_PPC_FSCR:
			*val = get_reg_val(id, vcpu->arch.fscr);
			break;
		case KVM_REG_PPC_TAR:
			*val = get_reg_val(id, vcpu->arch.tar);
			break;
		case KVM_REG_PPC_EBBHR:
			*val = get_reg_val(id, vcpu->arch.ebbhr);
			break;
		case KVM_REG_PPC_EBBRR:
			*val = get_reg_val(id, vcpu->arch.ebbrr);
			break;
		case KVM_REG_PPC_BESCR:
			*val = get_reg_val(id, vcpu->arch.bescr);
			break;
		case KVM_REG_PPC_IC:
			*val = get_reg_val(id, vcpu->arch.ic);
			break;
		default:
			r = -EINVAL;
			break;
		}
	}

	return r;
}

int kvmppc_set_one_reg(struct kvm_vcpu *vcpu, u64 id,
			union kvmppc_one_reg *val)
{
	int r = 0;
	long int i;

	r = vcpu->kvm->arch.kvm_ops->set_one_reg(vcpu, id, val);
	if (r == -EINVAL) {
		r = 0;
		switch (id) {
		case KVM_REG_PPC_DAR:
			kvmppc_set_dar(vcpu, set_reg_val(id, *val));
			break;
		case KVM_REG_PPC_DSISR:
			kvmppc_set_dsisr(vcpu, set_reg_val(id, *val));
			break;
		case KVM_REG_PPC_FPR0 ... KVM_REG_PPC_FPR31:
			i = id - KVM_REG_PPC_FPR0;
			VCPU_FPR(vcpu, i) = set_reg_val(id, *val);
			break;
		case KVM_REG_PPC_FPSCR:
			vcpu->arch.fp.fpscr = set_reg_val(id, *val);
			break;
#ifdef CONFIG_VSX
		case KVM_REG_PPC_VSR0 ... KVM_REG_PPC_VSR31:
			if (cpu_has_feature(CPU_FTR_VSX)) {
				i = id - KVM_REG_PPC_VSR0;
				vcpu->arch.fp.fpr[i][0] = val->vsxval[0];
				vcpu->arch.fp.fpr[i][1] = val->vsxval[1];
			} else {
				r = -ENXIO;
			}
			break;
#endif /* CONFIG_VSX */
#ifdef CONFIG_KVM_XICS
		case KVM_REG_PPC_ICP_STATE:
			if (!vcpu->arch.icp && !vcpu->arch.xive_vcpu) {
				r = -ENXIO;
				break;
			}
			if (xics_on_xive())
				r = kvmppc_xive_set_icp(vcpu, set_reg_val(id, *val));
			else
				r = kvmppc_xics_set_icp(vcpu, set_reg_val(id, *val));
			break;
#endif /* CONFIG_KVM_XICS */
#ifdef CONFIG_KVM_XIVE
		case KVM_REG_PPC_VP_STATE:
			if (!vcpu->arch.xive_vcpu) {
				r = -ENXIO;
				break;
			}
			if (xive_enabled())
				r = kvmppc_xive_native_set_vp(vcpu, val);
			else
				r = -ENXIO;
			break;
#endif /* CONFIG_KVM_XIVE */
		case KVM_REG_PPC_FSCR:
			vcpu->arch.fscr = set_reg_val(id, *val);
			break;
		case KVM_REG_PPC_TAR:
			vcpu->arch.tar = set_reg_val(id, *val);
			break;
		case KVM_REG_PPC_EBBHR:
			vcpu->arch.ebbhr = set_reg_val(id, *val);
			break;
		case KVM_REG_PPC_EBBRR:
			vcpu->arch.ebbrr = set_reg_val(id, *val);
			break;
		case KVM_REG_PPC_BESCR:
			vcpu->arch.bescr = set_reg_val(id, *val);
			break;
		case KVM_REG_PPC_IC:
			vcpu->arch.ic = set_reg_val(id, *val);
			break;
		default:
			r = -EINVAL;
			break;
		}
	}

	return r;
}

void kvmppc_core_vcpu_load(struct kvm_vcpu *vcpu, int cpu)
{
	vcpu->kvm->arch.kvm_ops->vcpu_load(vcpu, cpu);
}

void kvmppc_core_vcpu_put(struct kvm_vcpu *vcpu)
{
	vcpu->kvm->arch.kvm_ops->vcpu_put(vcpu);
}

void kvmppc_set_msr(struct kvm_vcpu *vcpu, u64 msr)
{
	vcpu->kvm->arch.kvm_ops->set_msr(vcpu, msr);
}
EXPORT_SYMBOL_GPL(kvmppc_set_msr);

int kvmppc_vcpu_run(struct kvm_run *kvm_run, struct kvm_vcpu *vcpu)
{
	return vcpu->kvm->arch.kvm_ops->vcpu_run(kvm_run, vcpu);
}

int kvm_arch_vcpu_ioctl_translate(struct kvm_vcpu *vcpu,
                                  struct kvm_translation *tr)
{
	return 0;
}

int kvm_arch_vcpu_ioctl_set_guest_debug(struct kvm_vcpu *vcpu,
					struct kvm_guest_debug *dbg)
{
	vcpu_load(vcpu);
	vcpu->guest_debug = dbg->control;
	vcpu_put(vcpu);
	return 0;
}

void kvmppc_decrementer_func(struct kvm_vcpu *vcpu)
{
	kvmppc_core_queue_dec(vcpu);
	kvm_vcpu_kick(vcpu);
}

struct kvm_vcpu *kvmppc_core_vcpu_create(struct kvm *kvm, unsigned int id)
{
	return kvm->arch.kvm_ops->vcpu_create(kvm, id);
}

void kvmppc_core_vcpu_free(struct kvm_vcpu *vcpu)
{
	vcpu->kvm->arch.kvm_ops->vcpu_free(vcpu);
}

int kvmppc_core_check_requests(struct kvm_vcpu *vcpu)
{
	return vcpu->kvm->arch.kvm_ops->check_requests(vcpu);
}

int kvm_vm_ioctl_get_dirty_log(struct kvm *kvm, struct kvm_dirty_log *log)
{
	return kvm->arch.kvm_ops->get_dirty_log(kvm, log);
}

void kvmppc_core_free_memslot(struct kvm *kvm, struct kvm_memory_slot *free,
			      struct kvm_memory_slot *dont)
{
	kvm->arch.kvm_ops->free_memslot(free, dont);
}

int kvmppc_core_create_memslot(struct kvm *kvm, struct kvm_memory_slot *slot,
			       unsigned long npages)
{
	return kvm->arch.kvm_ops->create_memslot(slot, npages);
}

void kvmppc_core_flush_memslot(struct kvm *kvm, struct kvm_memory_slot *memslot)
{
	kvm->arch.kvm_ops->flush_memslot(kvm, memslot);
}

int kvmppc_core_prepare_memory_region(struct kvm *kvm,
				struct kvm_memory_slot *memslot,
				const struct kvm_userspace_memory_region *mem)
{
	return kvm->arch.kvm_ops->prepare_memory_region(kvm, memslot, mem);
}

void kvmppc_core_commit_memory_region(struct kvm *kvm,
				const struct kvm_userspace_memory_region *mem,
				const struct kvm_memory_slot *old,
				const struct kvm_memory_slot *new,
				enum kvm_mr_change change)
{
	kvm->arch.kvm_ops->commit_memory_region(kvm, mem, old, new, change);
}

int kvm_unmap_hva_range(struct kvm *kvm, unsigned long start, unsigned long end)
{
	return kvm->arch.kvm_ops->unmap_hva_range(kvm, start, end);
}

int kvm_age_hva(struct kvm *kvm, unsigned long start, unsigned long end)
{
	return kvm->arch.kvm_ops->age_hva(kvm, start, end);
}

int kvm_test_age_hva(struct kvm *kvm, unsigned long hva)
{
	return kvm->arch.kvm_ops->test_age_hva(kvm, hva);
}

int kvm_set_spte_hva(struct kvm *kvm, unsigned long hva, pte_t pte)
{
	kvm->arch.kvm_ops->set_spte_hva(kvm, hva, pte);
	return 0;
}

void kvmppc_mmu_destroy(struct kvm_vcpu *vcpu)
{
	vcpu->kvm->arch.kvm_ops->mmu_destroy(vcpu);
}

int kvmppc_core_init_vm(struct kvm *kvm)
{

#ifdef CONFIG_PPC64
	INIT_LIST_HEAD_RCU(&kvm->arch.spapr_tce_tables);
	INIT_LIST_HEAD(&kvm->arch.rtas_tokens);
	mutex_init(&kvm->arch.rtas_token_lock);
#endif

	return kvm->arch.kvm_ops->init_vm(kvm);
}

void kvmppc_core_destroy_vm(struct kvm *kvm)
{
	kvm->arch.kvm_ops->destroy_vm(kvm);

#ifdef CONFIG_PPC64
	kvmppc_rtas_tokens_free(kvm);
	WARN_ON(!list_empty(&kvm->arch.spapr_tce_tables));
#endif

#ifdef CONFIG_KVM_XICS
	/*
	 * Free the XIVE devices which are not directly freed by the
	 * device 'release' method
	 */
	kfree(kvm->arch.xive_devices.native);
	kvm->arch.xive_devices.native = NULL;
	kfree(kvm->arch.xive_devices.xics_on_xive);
	kvm->arch.xive_devices.xics_on_xive = NULL;
#endif /* CONFIG_KVM_XICS */
}

int kvmppc_h_logical_ci_load(struct kvm_vcpu *vcpu)
{
	unsigned long size = kvmppc_get_gpr(vcpu, 4);
	unsigned long addr = kvmppc_get_gpr(vcpu, 5);
	u64 buf;
	int srcu_idx;
	int ret;

	if (!is_power_of_2(size) || (size > sizeof(buf)))
		return H_TOO_HARD;

	srcu_idx = srcu_read_lock(&vcpu->kvm->srcu);
	ret = kvm_io_bus_read(vcpu, KVM_MMIO_BUS, addr, size, &buf);
	srcu_read_unlock(&vcpu->kvm->srcu, srcu_idx);
	if (ret != 0)
		return H_TOO_HARD;

	switch (size) {
	case 1:
		kvmppc_set_gpr(vcpu, 4, *(u8 *)&buf);
		break;

	case 2:
		kvmppc_set_gpr(vcpu, 4, be16_to_cpu(*(__be16 *)&buf));
		break;

	case 4:
		kvmppc_set_gpr(vcpu, 4, be32_to_cpu(*(__be32 *)&buf));
		break;

	case 8:
		kvmppc_set_gpr(vcpu, 4, be64_to_cpu(*(__be64 *)&buf));
		break;

	default:
		BUG();
	}

	return H_SUCCESS;
}
EXPORT_SYMBOL_GPL(kvmppc_h_logical_ci_load);

int kvmppc_h_logical_ci_store(struct kvm_vcpu *vcpu)
{
	unsigned long size = kvmppc_get_gpr(vcpu, 4);
	unsigned long addr = kvmppc_get_gpr(vcpu, 5);
	unsigned long val = kvmppc_get_gpr(vcpu, 6);
	u64 buf;
	int srcu_idx;
	int ret;

	switch (size) {
	case 1:
		*(u8 *)&buf = val;
		break;

	case 2:
		*(__be16 *)&buf = cpu_to_be16(val);
		break;

	case 4:
		*(__be32 *)&buf = cpu_to_be32(val);
		break;

	case 8:
		*(__be64 *)&buf = cpu_to_be64(val);
		break;

	default:
		return H_TOO_HARD;
	}

	srcu_idx = srcu_read_lock(&vcpu->kvm->srcu);
	ret = kvm_io_bus_write(vcpu, KVM_MMIO_BUS, addr, size, &buf);
	srcu_read_unlock(&vcpu->kvm->srcu, srcu_idx);
	if (ret != 0)
		return H_TOO_HARD;

	return H_SUCCESS;
}
EXPORT_SYMBOL_GPL(kvmppc_h_logical_ci_store);

int kvmppc_core_check_processor_compat(void)
{
	/*
	 * We always return 0 for book3s. We check
	 * for compatibility while loading the HV
	 * or PR module
	 */
	return 0;
}

int kvmppc_book3s_hcall_implemented(struct kvm *kvm, unsigned long hcall)
{
	return kvm->arch.kvm_ops->hcall_implemented(hcall);
}

#ifdef CONFIG_KVM_XICS
int kvm_set_irq(struct kvm *kvm, int irq_source_id, u32 irq, int level,
		bool line_status)
{
	if (xics_on_xive())
		return kvmppc_xive_set_irq(kvm, irq_source_id, irq, level,
					   line_status);
	else
		return kvmppc_xics_set_irq(kvm, irq_source_id, irq, level,
					   line_status);
}

int kvm_arch_set_irq_inatomic(struct kvm_kernel_irq_routing_entry *irq_entry,
			      struct kvm *kvm, int irq_source_id,
			      int level, bool line_status)
{
	return kvm_set_irq(kvm, irq_source_id, irq_entry->gsi,
			   level, line_status);
}
static int kvmppc_book3s_set_irq(struct kvm_kernel_irq_routing_entry *e,
				 struct kvm *kvm, int irq_source_id, int level,
				 bool line_status)
{
	return kvm_set_irq(kvm, irq_source_id, e->gsi, level, line_status);
}

int kvm_irq_map_gsi(struct kvm *kvm,
		    struct kvm_kernel_irq_routing_entry *entries, int gsi)
{
	entries->gsi = gsi;
	entries->type = KVM_IRQ_ROUTING_IRQCHIP;
	entries->set = kvmppc_book3s_set_irq;
	entries->irqchip.irqchip = 0;
	entries->irqchip.pin = gsi;
	return 1;
}

int kvm_irq_map_chip_pin(struct kvm *kvm, unsigned irqchip, unsigned pin)
{
	return pin;
}

#endif /* CONFIG_KVM_XICS */

static int kvmppc_book3s_init(void)
{
	int r;

	r = kvm_init(NULL, sizeof(struct kvm_vcpu), 0, THIS_MODULE);
	if (r)
		return r;
#ifdef CONFIG_KVM_BOOK3S_32_HANDLER
	r = kvmppc_book3s_init_pr();
#endif

#ifdef CONFIG_KVM_XICS
#ifdef CONFIG_KVM_XIVE
	if (xics_on_xive()) {
		kvmppc_xive_init_module();
		kvm_register_device_ops(&kvm_xive_ops, KVM_DEV_TYPE_XICS);
		kvmppc_xive_native_init_module();
		kvm_register_device_ops(&kvm_xive_native_ops,
					KVM_DEV_TYPE_XIVE);
	} else
#endif
		kvm_register_device_ops(&kvm_xics_ops, KVM_DEV_TYPE_XICS);
#endif
	return r;
}

static void kvmppc_book3s_exit(void)
{
#ifdef CONFIG_KVM_XICS
<<<<<<< HEAD
	if (xics_on_xive())
=======
	if (xics_on_xive()) {
>>>>>>> 0ecfebd2
		kvmppc_xive_exit_module();
		kvmppc_xive_native_exit_module();
	}
#endif
#ifdef CONFIG_KVM_BOOK3S_32_HANDLER
	kvmppc_book3s_exit_pr();
#endif
	kvm_exit();
}

module_init(kvmppc_book3s_init);
module_exit(kvmppc_book3s_exit);

/* On 32bit this is our one and only kernel module */
#ifdef CONFIG_KVM_BOOK3S_32_HANDLER
MODULE_ALIAS_MISCDEV(KVM_MINOR);
MODULE_ALIAS("devname:kvm");
#endif<|MERGE_RESOLUTION|>--- conflicted
+++ resolved
@@ -1096,11 +1096,7 @@
 static void kvmppc_book3s_exit(void)
 {
 #ifdef CONFIG_KVM_XICS
-<<<<<<< HEAD
-	if (xics_on_xive())
-=======
 	if (xics_on_xive()) {
->>>>>>> 0ecfebd2
 		kvmppc_xive_exit_module();
 		kvmppc_xive_native_exit_module();
 	}
